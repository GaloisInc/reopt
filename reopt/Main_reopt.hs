{-# LANGUAGE CPP #-}
{-# LANGUAGE DataKinds #-}
{-# LANGUAGE FlexibleContexts #-}
{-# LANGUAGE GADTs #-}
{-# LANGUAGE PatternGuards #-}
{-# LANGUAGE ScopedTypeVariables #-}
{-# LANGUAGE TypeOperators #-}
module Main (main) where

import           Control.Exception
import           Control.Lens
import           Control.Monad
import           Control.Monad.Trans.Except
import           Data.Bits
import qualified Data.ByteString as BS
import qualified Data.ByteString.Builder as Builder
import qualified Data.ByteString.Lazy as BSL
import qualified Data.ByteString.UTF8 as UTF8
import           Data.Either
import           Data.ElfEdit
import qualified Data.ElfEdit as Elf
import           Data.Foldable
import           Data.List ((\\), nub, stripPrefix, intercalate)
import           Data.Map (Map)
import qualified Data.Map as Map
import           Data.Maybe (maybeToList)
import           Data.Monoid
import           Data.Parameterized.Some
import           Data.Set (Set)
import qualified Data.Set as Set
import           Data.String (fromString)
import           Data.Tuple (swap)
import           Data.Type.Equality
import qualified Data.Vector as V
import           Data.Version
import           Data.Word
import qualified Data.Yaml as Yaml
import           GHC.IO (stToIO)
import           System.Console.CmdArgs.Explicit
import           System.Directory (doesFileExist)
import           System.Environment (getArgs)
import           System.Exit (exitFailure)
import           System.FilePath
import           System.IO
import           System.IO.Error
import           System.IO.Temp
import           System.Posix.Files
import qualified Text.LLVM as L
import qualified Text.LLVM.PP as LPP
import qualified Text.PrettyPrint.HughesPJ as HPJ
import           Text.PrettyPrint.ANSI.Leijen hiding ((<$>), (</>), (<>))

import           Paths_reopt (getLibDir, version)

#ifdef SUPPORT_ARM
import qualified Data.VEX.FFI
import           Data.Macaw.ARM
#endif

import           Data.Macaw.Architecture.Info (ArchitectureInfo(..))
import           Data.Macaw.CFG
import           Data.Macaw.DebugLogging
import           Data.Macaw.Discovery
import           Data.Macaw.Memory
import           Data.Macaw.Memory.ElfLoader

import           Reopt
import           Reopt.CFG.FnRep (Function(..))
import qualified Reopt.CFG.LLVM as LLVM
import qualified Reopt.ExternalTools as Ext
import           Reopt.Interface
import           Reopt.Relinker

------------------------------------------------------------------------
-- Utilities

unintercalate :: String -> String -> [String]
unintercalate punct str = reverse $ go [] "" str
  where
    go acc "" [] = acc
    go acc thisAcc [] = (reverse thisAcc) : acc
    go acc thisAcc str'@(x : xs)
      | Just sfx <- stripPrefix punct str' = go ((reverse thisAcc) : acc) "" sfx
      | otherwise = go acc (x : thisAcc) xs

------------------------------------------------------------------------
-- LLVMVersion

-- | Version of LLVM to generate
data LLVMVersion
   = LLVM35
   | LLVM36
   | LLVM37
   | LLVM38

-- | Convert a string to the LLVM version identifier.
asLLVMVersion :: String -> Maybe LLVMVersion
asLLVMVersion s =
  case s of
    "llvm35" -> Just LLVM35
    "llvm36" -> Just LLVM36
    "llvm37" -> Just LLVM37
    "llvm38" -> Just LLVM38
    _ -> Nothing


-- | Pretty print an LLVM module using the format expected by the given LLVM version.
ppLLVM :: LLVMVersion -> L.Module -> HPJ.Doc
ppLLVM LLVM35 m = LPP.ppLLVM35 $ LPP.ppModule m
ppLLVM LLVM36 m = LPP.ppLLVM36 $ LPP.ppModule m
ppLLVM LLVM37 m = LPP.ppLLVM37 $ LPP.ppModule m
ppLLVM LLVM38 m = LPP.ppLLVM38 $ LPP.ppModule m

------------------------------------------------------------------------
-- Args

-- | Action to perform when running
data Action
   = DumpDisassembly -- ^ Print out disassembler output only.
   | ShowCFG         -- ^ Print out control-flow microcode.
   | ShowFn String   -- ^ Print a specific function
   | ShowFunctions   -- ^ Print out generated functions
--   | ShowCFGAI       -- ^ Print out control-flow microcode + abs domain
--   | ShowLLVM String -- ^ Write out the LLVM into the argument path
--   | ShowGaps        -- ^ Print out gaps in discovered blocks
   | ShowHelp        -- ^ Print out help message
   | ShowVersion     -- ^ Print out version
   | Relink          -- ^ Link an existing binary and new code together.
   | Reopt           -- ^ Perform a full reoptimization
  deriving (Show)

-- | Command line arguments.
data Args
   = Args { _reoptAction  :: !Action
          , _programPath  :: !FilePath
          , _argsLoadStyle    :: !LoadStyle
          , _argsForceAbsolute :: !Bool
            -- ^ If true, indicates shared libraries are loaded with absoluate
            -- addresses.
          , _debugKeys    :: [DebugClass]
          , _newobjPath   :: !FilePath
          , _redirPath    :: !FilePath
          , _outputPath   :: !FilePath
          , _gasPath      :: !FilePath
          , _llvmVersion  :: !LLVMVersion
            -- ^ Version to use when printing LLVM.
          , _llcPath      :: !FilePath
          , _optPath      :: !FilePath
          , _optLevel     :: !Int
          , _llvmLinkPath :: !FilePath
          , _libreoptPath :: !(Maybe FilePath)
          , _notransAddrs :: !(Set String)
            -- ^ Set of function entry points that we ignore for translation.
          , _discOpts :: !DiscoveryOptions
            -- ^ Options affecting discovery
          }

-- | Action to perform when running
reoptAction :: Simple Lens Args Action
reoptAction = lens _reoptAction (\s v -> s { _reoptAction = v })

-- | Path for main executable
programPath :: Simple Lens Args FilePath
programPath = lens _programPath (\s v -> s { _programPath = v })


-- | Whether to load file by segment or sections
argsLoadStyle :: Simple Lens Args LoadStyle
argsLoadStyle = lens _argsLoadStyle (\s v -> s { _argsLoadStyle = v })

-- | If true, indicates shared libraries are loaded with absoluate
-- addresses.
argsForceAbsolute :: Simple Lens Args Bool
argsForceAbsolute = lens _argsForceAbsolute (\s v -> s { _argsForceAbsolute = v })

-- | Which debug keys (if any) to output
debugKeys :: Simple Lens Args [DebugClass]
debugKeys = lens _debugKeys (\s v -> s { _debugKeys = v })

-- | Path to new object code for relinker
newobjPath :: Simple Lens Args FilePath
newobjPath = lens _newobjPath (\s v -> s { _newobjPath = v })

-- | Path to JSON file describing the redirections
redirPath :: Simple Lens Args FilePath
redirPath = lens _redirPath (\s v -> s { _redirPath = v })

-- | Path to JSON file describing the output
outputPath :: Simple Lens Args FilePath
outputPath = lens _outputPath (\s v -> s { _outputPath = v })

-- | Path to GNU assembler
gasPath :: Simple Lens Args FilePath
gasPath = lens _gasPath (\s v -> s { _gasPath = v })

-- | Version to use when printing LLVM.
llvmVersion :: Simple Lens Args LLVMVersion
llvmVersion = lens _llvmVersion (\s v -> s { _llvmVersion = v })

-- | Path to llc
llcPath :: Simple Lens Args FilePath
llcPath = lens _llcPath (\s v -> s { _llcPath = v })

-- | Path to opt
optPath :: Simple Lens Args FilePath
optPath = lens _optPath (\s v -> s { _optPath = v })

-- | Optimization level to pass to llc and opt
optLevel :: Simple Lens Args Int
optLevel = lens _optLevel (\s v -> s { _optLevel = v })

-- | Path to llvm-link
llvmLinkPath :: Simple Lens Args FilePath
llvmLinkPath = lens _llvmLinkPath (\s v -> s { _llvmLinkPath = v })

-- | Path to libreopt
libreoptPath :: Simple Lens Args (Maybe FilePath)
libreoptPath = lens _libreoptPath (\s v -> s { _libreoptPath = v })

-- | Set of function entry points that we ignore for translation.
notransAddrs :: Simple Lens Args (Set String)
notransAddrs = lens _notransAddrs (\s v -> s { _notransAddrs = v })

-- | Set of function entry points that we ignore for translation.
discOpts :: Simple Lens Args DiscoveryOptions
discOpts = lens _discOpts (\s v -> s { _discOpts = v })

-- | Initial arguments if nothing is specified.
defaultArgs :: Args
defaultArgs = Args { _reoptAction = Reopt
                   , _programPath = ""
                   , _argsLoadStyle = LoadBySegment
                   , _argsForceAbsolute = False
                   , _debugKeys = []
                   , _newobjPath = ""
                   , _redirPath  = ""
                   , _outputPath = "a.out"
                   , _gasPath = "gas"
                   , _llvmVersion = LLVM38
                   , _llcPath = "llc"
                   , _optPath = "opt"
                   , _optLevel  = 2
                   , _llvmLinkPath = "llvm-link"
                   , _libreoptPath = Nothing
                   , _notransAddrs = Set.empty
                   , _discOpts     = defaultDiscoveryOptions
                   }

isRelocatable :: Elf w -> Bool
isRelocatable e = any (Elf.hasSegmentType Elf.PT_DYNAMIC) (Elf.elfSegments e)

loadOpt :: Args -> Elf w -> LoadOptions
loadOpt args e =  LoadOptions { loadRegionIndex =
                                  if isRelocatable e && not (args^.argsForceAbsolute) then 1 else 0
                              , loadStyle = args^.argsLoadStyle
                              , includeBSS = False
                              }

showCFG :: Args -> IO ()
showCFG args = do
  Some e <- readSomeElf (args^.programPath)
  -- Get architecture information for elf
  SomeArch ainfo <- getElfArchInfo e
  (_,mem) <- either fail return $ memoryForElf (loadOpt args) e
  (disc_info, _) <- mkFinalCFGWithSyms ainfo mem e (args^.discOpts)
  print $ ppDiscoveryStateBlocks disc_info

showFunctions :: Args -> IO ()
showFunctions args = do
  e <- readElf64 (args^.programPath)
  -- Create memory for elf
  (ainfo, sysp,_) <- getX86ElfArchInfo e
  (secMap, mem) <- either fail return $ memoryForElf (loadOpt args) e
  (s,_) <- mkFinalCFGWithSyms ainfo mem e (args^.discOpts)
  fns <- getFns sysp (elfSymAddrMap secMap e) (args^.notransAddrs) s
  hPutStr stderr "Got fns"
  mapM_ (print . pretty) fns

showFn :: Args -> String -> IO ()
showFn args functionName = do
  Some e <- readSomeElf (args^.programPath)
  -- Get architecture information for elf
  SomeArch ainfo <- getElfArchInfo e
  withArchConstraints ainfo $ do
  (secMap,mem) <- either fail return $ memoryForElf (loadOpt args) e
  addr <-
    case resolveSymAddr mem (elfSymAddrMap secMap e) functionName of
      Left nm -> fail $ "Could not resolve " ++ nm
      Right a -> pure a

  -- Get meap from addresses to symbol names
  sym_map <- getSymbolMap mem e


  when (logAtAnalyzeFunction (args^.discOpts)) $ do
    hPutStrLn stderr $ "Analyzing function: " ++ ppSymbol addr sym_map

  let ds0 = emptyDiscoveryState mem sym_map ainfo
  (_, Some fnInfo) <- stToIO $ analyzeFunction (blockLogFn (args^.discOpts)) addr InitAddr ds0
  print $ pretty fnInfo

------------------------------------------------------------------------
-- Flags

disassembleFlag :: Flag Args
disassembleFlag = flagNone [ "disassemble", "d" ] upd help
  where upd  = reoptAction .~ DumpDisassembly
        help = "Disassemble code segment of binary, and print it in an objdump style."

cfgFlag :: Flag Args
cfgFlag = flagNone [ "cfg", "c" ] upd help
  where upd  = reoptAction .~ ShowCFG
        help = "Print out the functions recovered from an executable."

showFnFlag :: Flag Args
showFnFlag = flagReq [ "show-fn" ] upd "FUNCTION" help
  where upd s old = Right $ old & reoptAction .~ ShowFn s
        help = "Print out a specific recovered function."

{-
cfgAIFlag :: Flag Args
cfgAIFlag = flagNone [ "ai", "a" ] upd help
  where upd  = reoptAction .~ ShowCFGAI
        help = "Print out recovered control flow graph + AI of executable."

llvmFlag :: Flag Args
llvmFlag = flagReq [ "llvm", "l" ] upd "DIR" help
  where upd s old = Right $ old & reoptAction .~ ShowLLVM s
        help = "Write out generated LLVM."
-}

llvmVersionFlag :: Flag Args
llvmVersionFlag = flagReq [ "llvm-version" ] upd "VERSION" help
  where upd :: String -> Args -> Either String Args
        upd s old =
          case asLLVMVersion s of
            Just v -> Right $ old & llvmVersion .~ v
            Nothing -> Left $
              unlines [ "Could not interpret llvm version " ++  s
                      , "  Expects one of: llvm35, llvm36, llvm37, llvm38"
                      ]
        help = unlines
          [ "Specify LLVM version."
          , "  Expects one of: llvm35, llvm36, llvm37, llvm38"
          ]

funFlag :: Flag Args
funFlag = flagNone [ "functions", "f" ] upd help
  where upd  = reoptAction .~ ShowFunctions
        help = "Print out functions after stack and argument recovery."

{-
gapFlag :: Flag Args
gapFlag = flagNone [ "gap", "g" ] upd help
  where upd  = reoptAction .~ ShowGaps
        help = "Print out gaps in the recovered control flow graph of executable."
-}

relinkFlag :: Flag Args
relinkFlag = flagNone [ "relink" ] upd help
  where upd  = reoptAction .~ Relink
        help = "Link a binary with new object code."

segmentFlag :: Flag Args
segmentFlag = flagNone [ "load-segments" ] upd help
  where upd  = argsLoadStyle .~ LoadBySegment
        help = "Load the Elf file using segment information (default)."

sectionFlag :: Flag Args
sectionFlag = flagNone [ "load-sections" ] upd help
  where upd  = argsLoadStyle .~ LoadBySection
        help = "Load the Elf file using section information."

forceAbsoluteFlag :: Flag Args
forceAbsoluteFlag = flagNone [ "force-absolute" ] upd help
  where upd  = argsForceAbsolute .~ True
        help = "Force reopt to use absolute addresses for shared libraries."

parseDebugFlags ::  [DebugClass] -> String -> Either String [DebugClass]
parseDebugFlags oldKeys cl =
  case cl of
    '-' : cl' -> do ks <- getKeys cl'
                    return (oldKeys \\ ks)
    cl'       -> do ks <- getKeys cl'
                    return (nub $ oldKeys ++ ks)
  where
    getKeys "all" = Right allDebugKeys
    getKeys str = case parseDebugKey str of
                    Nothing -> Left $ "Unknown debug key `" ++ str ++ "'"
                    Just k  -> Right [k]

debugFlag :: Flag Args
debugFlag = flagOpt "all" [ "debug", "D" ] upd "FLAGS" help
  where upd s old = do let ks = unintercalate "," s
                       new <- foldM parseDebugFlags (old ^. debugKeys) ks
                       Right $ (debugKeys .~ new) old
        help = "Debug keys to enable.  This flag may be used multiple times, "
            ++ "with comma-separated keys.  Keys may be preceded by a '-' which "
            ++ "means disable that key.\n"
            ++ "Supported keys: all, " ++ intercalate ", " (map debugKeyName allDebugKeys)

newobjFlag :: Flag Args
newobjFlag = flagReq [ "new" ] upd "PATH" help
  where upd s old = Right $ old & newobjPath .~ s
        help = "Path to new object code to link into existing binary."

redirFlag :: Flag Args
redirFlag = flagReq [ "r", "redirections" ] upd "PATH" help
  where upd s old = Right $ old & redirPath .~ s
        help = "Path to redirections JSON file that specifies where to patch existing code."

outputFlag :: Flag Args
outputFlag = flagReq [ "o", "output" ] upd "PATH" help
  where upd s old = Right $ old & outputPath .~ s
        help = "Path to write new binary."

gasFlag :: Flag Args
gasFlag = flagReq [ "gas" ] upd "PATH" help
  where upd s old = Right $ old & gasPath .~ s
        help = "Path to GNU assembler."

-- | Flag to set llc path.
llcPathFlag :: Flag Args
llcPathFlag = flagReq [ "llc" ] upd "PATH" help
  where upd s old = Right $ old & llcPath .~ s
        help = "Path to llc."

-- | Flag to set path to opt.
optFlag :: Flag Args
optFlag = flagReq [ "opt" ] upd "PATH" help
  where upd s old = Right $ old & optPath .~ s
        help = "Path to opt."

-- | Flag to set llc optimization level.
optLevelFlag :: Flag Args
optLevelFlag = flagReq [ "opt-level" ] upd "PATH" help
  where upd s old =
          case reads s of
            [(lvl, "")] | 0 <= lvl && lvl <= 3 -> Right $ old & optLevel .~ lvl
            _ -> Left "Expected optimization level to be a number between 0 and 3."
        help = "Optimization level."

llvmLinkFlag :: Flag Args
llvmLinkFlag = flagReq [ "llvm-link" ] upd "PATH" help
  where upd s old = Right $ old & llvmLinkPath .~ s
        help = "Path to llvm-link."

libreoptFlag :: Flag Args
libreoptFlag = flagReq [ "lib" ] upd "PATH" help
  where upd s old = Right $ old & libreoptPath .~ Just s
        help = "Path to libreopt.bc."

-- | Used to add a new no-translate add
notransFlag :: Flag Args
notransFlag = flagReq [ "notrans" ] upd "ADDR" help
  where upd s old = Right $ old & notransAddrs %~ Set.insert s
        help = "Address of function to omit from translation (may be repeated)."

-- | Print out a trace message when we analyze a function
logAtAnalyzeFunctionFlag :: Flag Args
logAtAnalyzeFunctionFlag = flagBool [ "trace-function-discovery" ] upd help
  where upd b = discOpts %~ \o -> o { logAtAnalyzeFunction = b }
        help = "Log when starting analysis of a discovered function."

-- | Print out a trace message when we analyze a function
logAtAnalyzeBlockFlag :: Flag Args
logAtAnalyzeBlockFlag = flagBool [ "trace-block-discovery" ] upd help
  where upd b = discOpts %~ \o -> o { logAtAnalyzeBlock = b }
        help = "Log when starting analysis of a discovered block within a function."

exploreFunctionSymbolsFlag :: Flag Args
exploreFunctionSymbolsFlag = flagBool [ "include-syms" ] upd help
  where upd b = discOpts %~ \o -> o { exploreFunctionSymbols = b }
        help = "Include function symbols in discovery."

exploreCodeAddrInMemFlag :: Flag Args
exploreCodeAddrInMemFlag = flagBool [ "include-mem" ] upd help
  where upd b = discOpts %~ \o -> o { exploreCodeAddrInMem = b }
        help = "Include memory code addresses in discovery."

arguments :: Mode Args
arguments = mode "reopt" defaultArgs help filenameArg flags
  where help = reoptVersion ++ "\n" ++ copyrightNotice
        flags = [ disassembleFlag
                , cfgFlag
                , showFnFlag
--                , cfgAIFlag
--                , llvmFlag
                , llvmVersionFlag
                , funFlag
--                , gapFlag
                , segmentFlag
                , sectionFlag
                , forceAbsoluteFlag
                , debugFlag
                , relinkFlag
                , newobjFlag
                , redirFlag
                , outputFlag
                , gasFlag
                , llcPathFlag
                , optFlag
                , optLevelFlag
                , llvmLinkFlag
                , libreoptFlag
                , notransFlag
                , flagHelpSimple (reoptAction .~ ShowHelp)
                , flagVersion (reoptAction .~ ShowVersion)
                , logAtAnalyzeFunctionFlag
                , logAtAnalyzeBlockFlag
                , exploreFunctionSymbolsFlag
                , exploreCodeAddrInMemFlag
                ]

reoptVersion :: String
reoptVersion = "Reopt binary reoptimizer (reopt) "
             ++ versionString ++ ", June 2014."
  where [h,l,r] = versionBranch version
        versionString = show h ++ "." ++ show l ++ "." ++ show r

copyrightNotice :: String
copyrightNotice = "Copyright 2014 Galois, Inc. All rights reserved."

filenameArg :: Arg Args
filenameArg = Arg { argValue = setFilename
                  , argType = "FILE"
                  , argRequire = False
                  }
  where setFilename :: String -> Args -> Either String Args
        setFilename nm a = Right (a & programPath .~ nm)

getCommandLineArgs :: IO Args
getCommandLineArgs = do
  argStrings <- getArgs
  case process arguments argStrings of
    Left msg -> do
      hPutStrLn stderr msg
      exitFailure
    Right v -> return v

------------------------------------------------------------------------
<<<<<<< HEAD
=======
-- Execution

dumpDisassembly :: FilePath -> IO ()
dumpDisassembly path = do
  e <- readElf64 path
  let sections = filter isCodeSection $ e^..elfSections
  when (null sections) $ do
    putStrLn "Binary contains no executable sections."
  mapM_ printSectionDisassembly sections


ppSymbol :: MemWidth w => MemSegmentOff w -> SymbolAddrMap w -> String
ppSymbol addr sym_map =
  case symbolAtAddr addr sym_map of
    Just fnName -> show addr ++ " (" ++ UTF8.toString fnName ++ ")"
    Nothing  -> show addr

resolveFuns :: MemWidth (RegAddrWidth (ArchReg arch))
            => DiscoveryOptions -- ^ Options controlling discovery
            -> SymbolAddrMap (ArchAddrWidth arch)
            -> DiscoveryState arch
            -> IO (DiscoveryState arch)
resolveFuns disOpt sym_map info = seq info $
  case Map.lookupMin (info^.unexploredFunctions) of
    Nothing -> pure info
    Just (addr, rsn) -> do
      when (logAtAnalyzeFunction disOpt) $ do
        hPutStrLn stderr $ "Analyzing function: " ++ ppSymbol addr sym_map
      info' <- stToIO $ analyzeFunction (blockLogFn disOpt) addr rsn info
      resolveFuns disOpt sym_map (fst info')

-- | Return the segment offset of the elf file entry point or fail if undefined.
getElfEntry :: Monad m => Memory w -> Elf w -> m (MemSegmentOff w)
getElfEntry mem e =  addrWidthClass (memAddrWidth mem) $ do
  elfClassInstances (elfClass e) $ do
  case resolveAbsoluteAddr mem (fromIntegral (elfEntry e)) of
    Nothing -> fail "Could not resolve entry"
    Just v  -> pure v

getSymbolMap :: Monad m => Memory w -> Elf w -> m (SymbolAddrMap w)
getSymbolMap mem e = do
  entries <-
    case elfSymtab e of
      [] -> pure $ []
      [tbl] -> pure $ V.toList (elfSymbolTableEntries tbl)
      _ -> fail "Elf contains multiple symbol tables."

  let resolved = resolvedSegmentedElfFuncSymbols mem entries
  -- Check for unresolved symbols
  case symbolAddrMap (head <$> resolved) of
    Left msg -> fail msg
    Right m -> pure m

-- | Create a discovery state and symbol-address map
mkFinalCFGWithSyms :: forall arch
                   .  ArchitectureInfo arch
                   -> Memory (ArchAddrWidth arch) -- ^ Layout in memory of file
                   -> Elf (ArchAddrWidth arch) -- ^ Elf file to create CFG for.
                   -> DiscoveryOptions -- ^ Options controlling discovery
                   -> IO (DiscoveryState arch, SymbolAddrMap (ArchAddrWidth arch))
mkFinalCFGWithSyms ainfo mem e disOpt = withArchConstraints ainfo $ do
  -- Get meap from addresses to symbol names
  sym_map <- getSymbolMap mem e
  -- Create initial discovery state
  entry <- getElfEntry mem e
  let ds0 = emptyDiscoveryState mem sym_map ainfo
          & markAddrsAsFunction InitAddr [entry]
  -- Add symbol table entries to discovery state if requested
  let ds1 | exploreFunctionSymbols disOpt =
              ds0 & markAddrsAsFunction InitAddr (symbolAddrs sym_map)
          | otherwise = ds0
  -- Perform discovery
  ds2 <- resolveFuns disOpt sym_map ds1
  -- Discover functions from arbitrary mem pointers
  ds3 <-
    if exploreCodeAddrInMem disOpt then do
      let mem_contents = withArchConstraints ainfo $ memAsAddrPairs mem LittleEndian
      resolveFuns disOpt sym_map $ ds2 & exploreMemPointers mem_contents
     else
      return ds2
  -- Return
  pure (ds3, sym_map)

data SomeArchitectureInfo w =
  forall arch
    . ( w ~ RegAddrWidth (ArchReg arch)
      )
    => SomeArch (ArchitectureInfo arch)

getElfArchInfo :: Elf w -> IO (SomeArchitectureInfo w)
getElfArchInfo e =
  case (elfClass e, elfMachine e, elfOSABI e) of
    (ELFCLASS64, EM_X86_64, ELFOSABI_LINUX)   -> pure (SomeArch x86_64_linux_info)
    (ELFCLASS64, EM_X86_64, ELFOSABI_SYSV)    -> pure (SomeArch x86_64_linux_info)
    (ELFCLASS64, EM_X86_64, ELFOSABI_FREEBSD) -> pure (SomeArch x86_64_freeBSD_info)
#ifdef SUPPORT_ARM
    (ELFCLASS32, EM_ARM, ELFOSABI_SYSV) -> do
      Data.VEX.FFI.init Data.VEX.FFI.stdOptions
      pure (SomeArch armArchle)
#endif
    (cl, arch, abi) -> do
     fail $ "Do not support " ++ show (elfClassBitWidth cl) ++ "-bit "
            ++ show arch ++ "-" ++ show abi ++ "binaries."

getX86ElfArchInfo :: Elf 64 -> IO (ArchitectureInfo X86_64, SyscallPersonality, String)
getX86ElfArchInfo e =
  case elfOSABI e of
    ELFOSABI_LINUX   -> pure (x86_64_linux_info,   linux_syscallPersonality,   "Linux")
    ELFOSABI_SYSV    -> pure (x86_64_linux_info,   linux_syscallPersonality,   "Linux")
    ELFOSABI_FREEBSD -> pure (x86_64_freeBSD_info, freeBSD_syscallPersonality, "FreeBSD")
    abi              ->
     fail $ "Do not support " ++ show EM_X86_64 ++ "-" ++ show abi ++ "binaries."

showNonfatalErrors :: (Eq (ElfWordType w), Num (ElfWordType w), Show (ElfWordType w))
                   => [ElfParseError w] -> IO ()
showNonfatalErrors l = do
  when (not (null l)) $ do
    hPutStrLn stderr $ "Recoverable errors occurred in reading elf file:"
    forM_ l $ \emsg -> do
      hPutStrLn stderr (show emsg)

readSomeElf :: FilePath -> IO (Some Elf)
readSomeElf path = do
  when (null path) $ do
    hPutStrLn stderr "Please specify a path."
    hPutStrLn stderr "For help on using reopt, run \"reopt --help\"."
    exitFailure
  let h e | isDoesNotExistError e = do
            hPutStrLn stderr $ path ++ " does not exist."
            hPutStrLn stderr "For help on using reopt, run \"reopt --help\"."
            exitFailure
          | isUserError e = do
            hPutStrLn stderr (ioeGetErrorString e)
            exitFailure
          | otherwise = do
            hPutStrLn stderr (show e)
            hPutStrLn stderr (show (ioeGetErrorType e))
            exitFailure
  bs <- BS.readFile path `catch` h
  case parseElf bs of
    ElfHeaderError _ msg -> do
      hPutStrLn stderr $ "Error reading " ++ path ++ ":"
      hPutStrLn stderr $ "  " ++ msg
      exitFailure
    Elf32Res l e -> do
      showNonfatalErrors l
      return (Some e)
    Elf64Res l e -> do
      showNonfatalErrors l
      return (Some e)

showCFG :: Args -> IO ()
showCFG args = do
  Some e <- readSomeElf (args^.programPath)
  -- Get architecture information for elf
  SomeArch ainfo <- getElfArchInfo e
  (_,mem) <- either fail return $ memoryForElf (loadOpt args e) e
  (disc_info, _) <- mkFinalCFGWithSyms ainfo mem e (args^.discOpts)
  print $ ppDiscoveryStateBlocks disc_info

-- | Attempt to find the address of a string identifying a symbol name, and
-- return either the string if it cannot be resolved or the address.
resolveSymAddr :: Memory w
               -> Map BS.ByteString (MemSegmentOff w)
                 -- ^ Map from symbol names in binary to their address.
              -> String
                 -- ^ The name of a symbol as a string.
              -> Either String (MemSegmentOff w)
resolveSymAddr mem symMap nm0 = addrWidthClass (memAddrWidth mem) $
  case resolveSymName nm0 of
    Left w ->
      case resolveAbsoluteAddr mem (fromIntegral w) of
        Just off -> Right off
        Nothing -> Left nm0
    Right nm -> do
      case Map.lookup (fromString nm) symMap of
         Just addr -> Right addr
         Nothing -> Left nm

blockLogFn :: MemWidth w => DiscoveryOptions -> MemSegmentOff w -> ST RealWorld ()
blockLogFn disOpt
  | logAtAnalyzeBlock disOpt = \addr ->
     ioToST $ hPutStrLn stderr $ "  Analyzing block: " ++ show addr
  | otherwise = \_ -> pure ()

showFn :: Args -> String -> IO ()
showFn args functionName = do
  Some e <- readSomeElf (args^.programPath)
  -- Get architecture information for elf
  SomeArch ainfo <- getElfArchInfo e
  withArchConstraints ainfo $ do
  (secMap,mem) <- either fail return $ memoryForElf (loadOpt args e) e
  addr <-
    case resolveSymAddr mem (elfSymAddrMap secMap e) functionName of
      Left nm -> fail $ "Could not resolve " ++ nm
      Right a -> pure a

  -- Get meap from addresses to symbol names
  sym_map <- getSymbolMap mem e


  when (logAtAnalyzeFunction (args^.discOpts)) $ do
    hPutStrLn stderr $ "Analyzing function: " ++ ppSymbol addr sym_map

  let ds0 = emptyDiscoveryState mem sym_map ainfo
  (_, Some fnInfo) <- stToIO $ analyzeFunction (blockLogFn (args^.discOpts)) addr InitAddr ds0
  print $ pretty fnInfo

inferFunctionTypeFromDemands :: Map (MemSegmentOff 64) (DemandSet X86Reg)
                             -> Map (MemSegmentOff 64) FunctionType
inferFunctionTypeFromDemands dm =
  let go ds m = Map.unionWith Set.union (functionResultDemands ds) m
      retDemands :: Map (MemSegmentOff 64) (RegisterSet X86Reg)
      retDemands = foldr go Map.empty dm

      -- drop the suffix which isn't a member of the arg set.  This
      -- allows e.g. arg0, arg2 to go to arg0, arg1, arg2.
      maximumArgPrefix :: [X86Reg tp] -> RegisterSet X86Reg -> Int
      maximumArgPrefix regs rs =
        length $ dropWhile (not . (`Set.member` rs) . Some) $ reverse regs

      -- Turns a set of arguments into a prefix of x86ArgumentRegisters and friends
      orderPadArgs :: (RegisterSet X86Reg, RegisterSet X86Reg) -> FunctionType
      orderPadArgs (args, rets) =
        FunctionType { fnNIntArgs = maximumArgPrefix x86ArgumentRegs args
                     , fnNFloatArgs = maximumArgPrefix x86FloatArgumentRegs args
                     , fnNIntRets = maximumArgPrefix x86ResultRegs rets
                     , fnNFloatRets = maximumArgPrefix x86FloatResultRegs rets
                     }
  in fmap orderPadArgs
     $ Map.mergeWithKey (\_ ds rets -> Just (registerDemands ds, rets))
                        (fmap (\ds ->  (registerDemands ds, mempty)))
                        (fmap (\s -> (mempty,s)))
                        dm
                        retDemands

-- | Try to recover function information from the information
-- recovered during code discovery.
getFns :: SyscallPersonality
       -> Map BS.ByteString (MemSegmentOff 64)
          -- ^ Maps symbol names to addresses
       -> Set String
          -- ^ Name of symbols/addresses to exclude
       -> DiscoveryState X86_64
          -- ^ Information about original binary recovered from static analysis.
       -> IO [Function]
getFns sysp symMap excludedNames info = do

  let mem = memory info
  -- Compute which functions to compute by looking at the binary
  let nms = Set.toList excludedNames
  let (bad, excludedAddrs) = partitionEithers $ resolveSymAddr mem symMap  <$> nms
  when (not (null bad)) $ do
    hPutStrLn stderr $ "Could not resolve symbols: " ++ unwords bad

  let excludeSet = Set.fromList excludedAddrs
  -- Check that the address of the function is not one that we are excluding.
  let include :: Some (DiscoveryFunInfo X86_64) -> Bool
      include (Some f) = Set.notMember (discoveredFunAddr f) excludeSet

  let entries = filter include $ exploredFunctions info

  let fDems :: Map (MemSegmentOff 64) (DemandSet X86Reg)
      fDems = functionDemands (x86DemandInfo sysp) info
  let fArgs :: AddrToX86FunctionTypeMap
      fArgs = inferFunctionTypeFromDemands fDems
  seq fArgs $ do
  fmap catMaybes $ forM entries $ \(Some finfo) -> do
    let entry = discoveredFunAddr finfo
    case () of
      _ | checkFunction finfo -> do
            case recoverFunction sysp fArgs mem finfo of
              Left msg -> do
                hPutStrLn stderr $ "Could not recover function " ++ show entry ++ ":\n  " ++ msg
                pure Nothing
              Right fn -> do
                pure (Just fn)
        | otherwise -> do
            hPutStrLn stderr $ "Invalid function at " ++ show entry
            pure Nothing

showFunctions :: Args -> IO ()
showFunctions args = do
  e <- readElf64 (args^.programPath)
  -- Create memory for elf
  (ainfo, sysp,_) <- getX86ElfArchInfo e
  (secMap, mem) <- either fail return $ memoryForElf (loadOpt args e) e
  (s,_) <- mkFinalCFGWithSyms ainfo mem e (args^.discOpts)
  fns <- getFns sysp (elfSymAddrMap secMap e) (args^.notransAddrs) s
  hPutStr stderr "Got fns"
  mapM_ (print . pretty) fns

------------------------------------------------------------------------
>>>>>>> c83a4fcf
-- Pattern match on stack pointer possibilities.

-- | Extract list containing symbol names and addresses.
elfAddrSymEntries :: SectionIndexMap w
                     -- ^ Map from elf section indices to base address for section
                     -- and section in Elf file
                  -> Elf w
                  -> [(BS.ByteString, MemSegmentOff w)]
elfAddrSymEntries m binary =
  elfClassInstances (elfClass binary) $
  addrWidthClass (elfAddrWidth (elfClass binary)) $
  [ (steName entry, val)
  | tbl <- elfSymtab binary
  , entry <- V.toList $ elfSymbolTableEntries tbl
    -- Check this is a function or NOTYPE
  , steType entry `elem` [ STT_FUNC, STT_NOTYPE ]
    -- Compute address of symbol from section
  , let idx = steIndex entry
  , idx /= SHN_UNDEF && idx <= SHN_LORESERVE
    -- Get base index of section
  , (base, sec) <- maybeToList $ Map.lookup idx m
  , let diff = toInteger (steValue entry) - toInteger (elfSectionAddr sec)
  , val <- maybeToList $ incSegmentOff base diff
  ]

-- | Create map from symbol names to address.
elfSymAddrMap  :: SectionIndexMap w
                  -- ^ Map from elf section indices to base address for section
                  -- and section in Elf file
               -> Elf w
               -> Map BS.ByteString (MemSegmentOff w)
elfSymAddrMap m binary = Map.fromList $ elfAddrSymEntries m binary

-- | Create map from addresses to symbol name.
--
-- Used for naming functions.
elfAddrSymMap :: SectionIndexMap w
              -> Elf w
              -> LLVM.AddrSymMap w
elfAddrSymMap m binary = Map.fromList $ swap <$> elfAddrSymEntries m binary

-- | Merge a binary and new object
mergeAndWrite :: FilePath
              -> Elf 64 -- ^ Original binary
              -> Elf 64 -- ^ New object
              -> SymbolNameToAddrMap Word64 -- ^ Extra rdictions
              -> [CodeRedirection Word64] -- ^ List of redirections from old binary to new.
              -> IO ()
mergeAndWrite output_path orig_binary new_obj extra_syms redirs = do
  putStrLn $ "Performing final relinking."
  let (mres, warnings) = mergeObject orig_binary new_obj extra_syms redirs
  when (hasRelinkWarnings warnings) $ do
    hPrint stderr (pretty warnings)
  case mres of
    Left e -> fail e
    Right new_binary -> do
      BSL.writeFile output_path $ renderElf new_binary
      -- Update the file mode
      do fs <- getFileStatus output_path
         let fm = ownerExecuteMode
               .|. groupExecuteMode
               .|. otherExecuteMode
         setFileMode output_path (fileMode fs `unionFileModes` fm)

performRedir :: Args -> IO ()
performRedir args = do
  -- Get original binary
  orig_binary <- readElf64 (args^.programPath)

  let output_path = args^.outputPath
  case args^.newobjPath of
    -- When no new object is provided, we just copy the input
    -- file to test out Elf decoder/encoder.
    "" -> do
      putStrLn $ "Copying binary to: " ++ output_path
      BSL.writeFile output_path $ renderElf orig_binary
    -- When a non-empty new obj is provided we test
    new_obj_path -> do
      putStrLn $ "new_obj_path: " ++ new_obj_path
      new_obj <- readElf64 new_obj_path
      redirs <-
        case args^.redirPath of
          "" -> return []
          redir_path -> do
            mredirs <- Yaml.decodeFileEither redir_path
            case mredirs of
              Left e -> fail $ show e
              Right r -> return r
      mergeAndWrite output_path orig_binary new_obj Map.empty redirs


llvmAssembly :: LLVMVersion -> L.Module -> Builder.Builder
llvmAssembly v m = HPJ.fullRender HPJ.PageMode 10000 1 pp mempty (ppLLVM v m)
  where pp :: HPJ.TextDetails -> Builder.Builder -> Builder.Builder
        pp (HPJ.Chr c)  b = Builder.charUtf8 c <> b
        pp (HPJ.Str s)  b = Builder.stringUtf8 s <> b
        pp (HPJ.PStr s) b = Builder.stringUtf8 s <> b

-- | Maps virtual addresses to the phdr at them.
type ElfSegmentMap w = Map (ElfWordType w) (Phdr w)

-- | Create an elf segment map from a layout.
elfSegmentMap :: forall w . ElfLayout w -> ElfSegmentMap w
elfSegmentMap l = elfClassInstances (elfLayoutClass l) $ foldl' insertElfSegment Map.empty (allPhdrs l)
  where insertElfSegment ::  Ord (ElfWordType w) => ElfSegmentMap w -> Phdr w -> ElfSegmentMap w
        insertElfSegment m p
          | elfSegmentType seg == PT_LOAD = Map.insert a p m
          | otherwise = m
          where seg = phdrSegment p
                a = elfSegmentVirtAddr (phdrSegment p)

-- | Lookup an address in the segment map, returning the index of the phdr
-- and the offset.
lookupElfOffset :: ElfSegmentMap 64 -> Word64 -> Maybe (Word16, Word64)
lookupElfOffset m a =
  case Map.lookupLE a m of
    Just (base, phdr) | a < base + phdrFileSize phdr ->
        Just (elfSegmentIndex seg, a - base)
      where seg = phdrSegment phdr
    _ -> Nothing

--------------------------------------------------------------------------------
-- ControlFlowTargetMap

-- | A map from all control flow targets in the program to the start address of
-- functions that may target them.
--
-- This is used to compute when it is safe to insert a redirection.  We want to
-- ensure that adding a redirection will not break unknow
newtype ControlFlowTargetSet w = CFTS { cfTargets :: Map (MemSegmentOff w) [MemSegmentOff w]
                                      }

-- | Return how many bytes of space there are to write after address without
-- ovewriting another control flow target.
lookupControlFlowTargetSpace :: forall w
                             .  MemWidth w
                             => MemSegmentOff w
                             -> ControlFlowTargetSet w
                             -> MemWord w
lookupControlFlowTargetSpace addr0 = go 0 addr0 addr0
  where seg = msegSegment addr0
        go :: MemWord w -> MemSegmentOff w -> MemSegmentOff w -> ControlFlowTargetSet w -> MemWord w
        go inc base addr s =
          case Map.lookupGT addr (cfTargets s) of
            Just (next,fns)
              | msegSegment addr == msegSegment next ->
                let d = msegOffset next - msegOffset addr
                 in if null (filter (/= base) fns) then
                      go (inc+d) base next s
                     else
                      inc+d
            _ ->
              if segmentSize seg >= msegOffset addr then
                segmentSize seg - msegOffset addr
               else
                0

addControlFlowTarget :: ControlFlowTargetSet w
                     -> MemSegmentOff w
                     -> MemSegmentOff w -- ^ Function entry point
                     -> ControlFlowTargetSet w
addControlFlowTarget m a f = m { cfTargets = Map.insertWith (++) a [f] (cfTargets m) }

addFunctionEntryPoint :: ControlFlowTargetSet w
                      -> MemSegmentOff w
                      -> ControlFlowTargetSet w
addFunctionEntryPoint s a = addControlFlowTarget s a a


addFunDiscoveryControlFlowTargets :: ControlFlowTargetSet (ArchAddrWidth arch)
                                  -> Some (DiscoveryFunInfo arch)
                                  -> ControlFlowTargetSet (ArchAddrWidth arch)
addFunDiscoveryControlFlowTargets m0 (Some f) =
  foldl' (\m b -> addControlFlowTarget m b (discoveredFunAddr f)) m0 (Map.keys (f^.parsedBlocks))

discoveryControlFlowTargets :: DiscoveryState arch -> ControlFlowTargetSet (ArchAddrWidth arch)
discoveryControlFlowTargets info =
  let m0 = CFTS { cfTargets = Map.empty }
      m = foldl' addFunDiscoveryControlFlowTargets m0 (exploredFunctions info)
   in foldl' addFunctionEntryPoint m (symbolAddrs (symbolNames info))

--------------------------------------------------------------------------------
-- Redirections

-- | This creates a code redirection or returns the address as failing.
addrRedirection :: ControlFlowTargetSet 64
                -> LLVM.AddrSymMap 64
                -> ElfSegmentMap 64
                -> Function
                -> Either (MemSegmentOff 64) (CodeRedirection Word64)
addrRedirection tgts addrSymMap m f = do
  let a = fnAddr f
  let w = case msegAddr a of
            Just absAddr -> fromIntegral absAddr
            Nothing -> error "Redirection does not yet support relocatable binaries."
  case lookupElfOffset m w of
    Nothing -> Left (fnAddr f)
    Just (idx,off) -> Right redir
      where L.Symbol sym_name = LLVM.functionName addrSymMap (fnAddr f)
            redir = CodeRedirection { redirSourcePhdr   = idx
                                    , redirSourceOffset = off
                                    , redirSourceSize   = fromIntegral (lookupControlFlowTargetSpace (fnAddr f) tgts)
                                    , redirTarget       = UTF8.fromString sym_name
                                    }


targetArch :: ElfOSABI -> IO String
targetArch abi =
  case abi of
    ELFOSABI_SYSV    -> return "x86_64-unknown-linux-elf"
    ELFOSABI_NETBSD  -> return "x86_64-unknown-freebsd-elf"
    ELFOSABI_FREEBSD -> return "x86_64-unknown-linux-elf"
    _ -> fail $ "Do not support architecture " ++ show abi ++ "."

-- | Compile a bytestring containing LLVM assembly or bitcode into an object.
--
-- This takses the
compile_llvm_to_obj :: Args -> String -> BS.ByteString -> FilePath -> IO ()
compile_llvm_to_obj args arch llvm obj_path = do
  -- Run llvm on resulting binary
  putStrLn "Compiling new code"
  mres <- runExceptT $ do
    -- Skip optimization if optLevel == 0
    llvm_opt <-
      if args^.optLevel /= 0 then do
        Ext.run_opt (args^.optPath) (args^.optLevel) llvm
       else
        pure llvm
    let llc_opts = Ext.LLCOptions { Ext.llc_triple    = Just arch
                                  , Ext.llc_opt_level = args^.optLevel
                                  }
    asm <- Ext.run_llc (args^.llcPath) llc_opts llvm_opt
    Ext.run_gas (args^.gasPath) asm obj_path

  case mres of
    Left f -> fail $ show f
    Right () -> return ()

-- | Link the object and libreopt path together and return new object.
link_with_libreopt :: FilePath -- ^ Path to directory to write temport files to.
                   -> Args -- ^ Arguments to function
                   -> String -- ^ Name of architecture
                   -> Builder.Builder -- ^ Object file.
                   -> IO BS.ByteString
link_with_libreopt obj_dir args arch obj_llvm = do
  libreopt_path <-
    case args^.libreoptPath of
      Just s -> return s
      Nothing -> (</> arch </> "libreopt.bc") <$> getLibDir

  do exists <- doesFileExist libreopt_path
     when (not exists) $ do
       fail $ "Could not find path to libreopt.bc needed to link object; tried " ++ libreopt_path

  let obj_llvm_path = obj_dir </> "obj.ll"
  writeFileBuilder obj_llvm_path obj_llvm

  mllvm <- runExceptT $
    Ext.run_llvm_link (args^.llvmLinkPath) [ obj_llvm_path, libreopt_path ]
  either (fail . show) return mllvm

writeFileBuilder :: FilePath -> Builder.Builder -> IO ()
writeFileBuilder nm b = bracket (openBinaryFile nm WriteMode) hClose (\h -> Builder.hPutBuilder h b)

elfIs64Bit :: ElfClass w -> Maybe (w :~: 64)
elfIs64Bit ELFCLASS32 = Nothing
elfIs64Bit ELFCLASS64 = Just Refl


performReopt :: Args -> IO ()
performReopt args =
  withSystemTempDirectory "reopt." $ \obj_dir -> do
    -- Get original binary
    Some orig_binary <- readSomeElf (args^.programPath)

    (secMap, mem) <- either fail return $ memoryForElf (loadOpt args orig_binary) orig_binary
    let addrSymMap = elfAddrSymMap secMap orig_binary
    let output_path = args^.outputPath
    let llvmVer = args^.llvmVersion

    -- Construct CFG from binary
--    (ainfo, sysp, syscallPostfix) <- getX86ElfArchInfo orig_binary


    case takeExtension output_path of
      ".bc" -> do
        hPutStrLn stderr $
          "Generating '.bc' (LLVM ASCII assembly) is not supported!\n" ++
          "Use '.ll' extension to get assembled LLVM bitcode, and then " ++
          "use 'llvm-as out.ll' to generate an 'out.bc' file."
        exitFailure
      ".blocks" -> do
        SomeArch ainfo <- getElfArchInfo orig_binary
        elfClassInstances (elfClass orig_binary) $ do
        withArchConstraints ainfo $ do
        (disc_info,_) <- mkFinalCFGWithSyms ainfo mem orig_binary (args^.discOpts)
        writeFile output_path $ show $ ppDiscoveryStateBlocks disc_info
      ".fns" -> do
        Just Refl <- pure $ elfIs64Bit $ elfClass orig_binary
        (ainfo, sysp, _) <- getX86ElfArchInfo orig_binary
        (disc_info,_) <- mkFinalCFGWithSyms ainfo mem orig_binary (args^.discOpts)
        fns <- getFns sysp (elfSymAddrMap secMap orig_binary) (args^.notransAddrs) disc_info
        writeFile output_path $ show (vcat (pretty <$> fns))
      ".ll" -> do
        hPutStrLn stderr "Generating LLVM"
        Just Refl <- pure $ elfIs64Bit $ elfClass orig_binary
        (ainfo, sysp, syscallPostfix) <- getX86ElfArchInfo orig_binary
        (disc_info,_) <- mkFinalCFGWithSyms ainfo mem orig_binary (args^.discOpts)
        fns <- getFns sysp (elfSymAddrMap secMap orig_binary) (args^.notransAddrs) disc_info
        let obj_llvm = llvmAssembly llvmVer $ LLVM.moduleForFunctions syscallPostfix addrSymMap fns
        writeFileBuilder output_path obj_llvm
      ".o" -> do
        Just Refl <- pure $ elfIs64Bit $ elfClass orig_binary
        (ainfo, sysp, syscallPostfix) <- getX86ElfArchInfo orig_binary
        (disc_info,_) <- mkFinalCFGWithSyms ainfo mem orig_binary (args^.discOpts)
        fns <- getFns sysp (elfSymAddrMap secMap orig_binary)  (args^.notransAddrs) disc_info
        let obj_llvm = llvmAssembly llvmVer $ LLVM.moduleForFunctions syscallPostfix addrSymMap fns
        arch <- targetArch (elfOSABI orig_binary)
        llvm <- link_with_libreopt obj_dir args arch obj_llvm
        compile_llvm_to_obj args arch llvm output_path
      ".s" -> do
        hPutStrLn stderr $
          "Generating '.s' (LLVM ASCII assembly) is not supported!\n" ++
          "Use '.ll' extension to get assembled LLVM bitcode, and then " ++
          "compile to generate a .s file."
        exitFailure
      _ -> do
        Just Refl <- pure $ elfIs64Bit $ elfClass orig_binary
        (ainfo, sysp, syscallPostfix) <- getX86ElfArchInfo orig_binary
        (disc_info,_) <- mkFinalCFGWithSyms ainfo mem orig_binary (args^.discOpts)
        let notrans = args^.notransAddrs
        let symAddrMap = elfSymAddrMap secMap orig_binary
        fns <- getFns sysp symAddrMap notrans disc_info

        let obj_llvm = llvmAssembly llvmVer $ LLVM.moduleForFunctions  syscallPostfix addrSymMap fns
        arch <- targetArch (elfOSABI orig_binary)
        llvm <- link_with_libreopt obj_dir args arch obj_llvm
        let obj_path = obj_dir </> "obj.o"
        compile_llvm_to_obj args arch llvm obj_path

        new_obj <- parseElf64 "new object" =<< BS.readFile obj_path
        putStrLn $ "obj_path: " ++ obj_path

        hPutStrLn stderr "Start merge and write"
        -- Convert binary to LLVM
        let tgts = discoveryControlFlowTargets disc_info
            (bad_addrs, redirs) = partitionEithers $ mkRedir <$> fns
              where m = elfSegmentMap (elfLayout orig_binary)
                    mkRedir f = addrRedirection tgts addrSymMap m f
        unless (null bad_addrs) $ do
          error $ "Found functions outside program headers:\n  "
            ++ unwords (show <$> bad_addrs)
        -- Merge and write out
        let extra_addrs :: SymbolNameToAddrMap Word64
            extra_addrs = Map.fromList
              [ (fromString "reopt_gen_" `BS.append` nm, w)
              | Right binary_nm <- resolveSymName <$> Set.toList notrans
              , Just addr <- [Map.lookup (fromString binary_nm) symAddrMap]
              , let w :: Word64
                    w = case msegAddr addr of
                          Just b -> fromIntegral b
                          Nothing -> error $ "Merging does not yet support virtual addresses."
                -- Get symbol name used in object.
              , Just nm <- [Map.lookup addr addrSymMap]
              ]
        mergeAndWrite (args^.outputPath) orig_binary new_obj extra_addrs redirs

main :: IO ()
main = main' `catch` h
  where h e
          | isUserError e =
            hPutStrLn stderr (ioeGetErrorString e)
          | otherwise = do
            hPutStrLn stderr (show e)
            hPutStrLn stderr (show (ioeGetErrorType e))

main' :: IO ()
main' = do
  args <- getCommandLineArgs
  setDebugKeys (args ^. debugKeys)
  case args^.reoptAction of
    DumpDisassembly -> do
      dumpDisassembly (args^.programPath)
    ShowCFG -> showCFG args
    ShowFn addr -> showFn args addr

{-
    ShowCFGAI -> do
      error $ "ShowCFGAI not supported"
--      e <- readElf64 (args^.programPath)
--      showCFGAndAI (args^.loadStyle) e
    ShowLLVM _path -> do
--      showLLVM args path
      error $ "ShowLLVM not supported"
    ShowGaps -> do
--      e <- readElf64 (args^.programPath)
--      showGaps (args^.loadStyle) e
      error $ "ShowGaps not supported"
-}
    ShowFunctions -> do
      showFunctions args
    ShowHelp ->
      print $ helpText [] HelpFormatDefault arguments
    ShowVersion ->
      putStrLn (modeHelp arguments)
    Relink -> do
      performRedir args
    Reopt -> do
      performReopt args<|MERGE_RESOLUTION|>--- conflicted
+++ resolved
@@ -261,7 +261,7 @@
   Some e <- readSomeElf (args^.programPath)
   -- Get architecture information for elf
   SomeArch ainfo <- getElfArchInfo e
-  (_,mem) <- either fail return $ memoryForElf (loadOpt args) e
+  (_,mem) <- either fail return $ memoryForElf (loadOpt args e) e
   (disc_info, _) <- mkFinalCFGWithSyms ainfo mem e (args^.discOpts)
   print $ ppDiscoveryStateBlocks disc_info
 
@@ -270,7 +270,7 @@
   e <- readElf64 (args^.programPath)
   -- Create memory for elf
   (ainfo, sysp,_) <- getX86ElfArchInfo e
-  (secMap, mem) <- either fail return $ memoryForElf (loadOpt args) e
+  (secMap, mem) <- either fail return $ memoryForElf (loadOpt args e) e
   (s,_) <- mkFinalCFGWithSyms ainfo mem e (args^.discOpts)
   fns <- getFns sysp (elfSymAddrMap secMap e) (args^.notransAddrs) s
   hPutStr stderr "Got fns"
@@ -282,7 +282,7 @@
   -- Get architecture information for elf
   SomeArch ainfo <- getElfArchInfo e
   withArchConstraints ainfo $ do
-  (secMap,mem) <- either fail return $ memoryForElf (loadOpt args) e
+  (secMap,mem) <- either fail return $ memoryForElf (loadOpt args e) e
   addr <-
     case resolveSymAddr mem (elfSymAddrMap secMap e) functionName of
       Left nm -> fail $ "Could not resolve " ++ nm
@@ -539,302 +539,6 @@
     Right v -> return v
 
 ------------------------------------------------------------------------
-<<<<<<< HEAD
-=======
--- Execution
-
-dumpDisassembly :: FilePath -> IO ()
-dumpDisassembly path = do
-  e <- readElf64 path
-  let sections = filter isCodeSection $ e^..elfSections
-  when (null sections) $ do
-    putStrLn "Binary contains no executable sections."
-  mapM_ printSectionDisassembly sections
-
-
-ppSymbol :: MemWidth w => MemSegmentOff w -> SymbolAddrMap w -> String
-ppSymbol addr sym_map =
-  case symbolAtAddr addr sym_map of
-    Just fnName -> show addr ++ " (" ++ UTF8.toString fnName ++ ")"
-    Nothing  -> show addr
-
-resolveFuns :: MemWidth (RegAddrWidth (ArchReg arch))
-            => DiscoveryOptions -- ^ Options controlling discovery
-            -> SymbolAddrMap (ArchAddrWidth arch)
-            -> DiscoveryState arch
-            -> IO (DiscoveryState arch)
-resolveFuns disOpt sym_map info = seq info $
-  case Map.lookupMin (info^.unexploredFunctions) of
-    Nothing -> pure info
-    Just (addr, rsn) -> do
-      when (logAtAnalyzeFunction disOpt) $ do
-        hPutStrLn stderr $ "Analyzing function: " ++ ppSymbol addr sym_map
-      info' <- stToIO $ analyzeFunction (blockLogFn disOpt) addr rsn info
-      resolveFuns disOpt sym_map (fst info')
-
--- | Return the segment offset of the elf file entry point or fail if undefined.
-getElfEntry :: Monad m => Memory w -> Elf w -> m (MemSegmentOff w)
-getElfEntry mem e =  addrWidthClass (memAddrWidth mem) $ do
-  elfClassInstances (elfClass e) $ do
-  case resolveAbsoluteAddr mem (fromIntegral (elfEntry e)) of
-    Nothing -> fail "Could not resolve entry"
-    Just v  -> pure v
-
-getSymbolMap :: Monad m => Memory w -> Elf w -> m (SymbolAddrMap w)
-getSymbolMap mem e = do
-  entries <-
-    case elfSymtab e of
-      [] -> pure $ []
-      [tbl] -> pure $ V.toList (elfSymbolTableEntries tbl)
-      _ -> fail "Elf contains multiple symbol tables."
-
-  let resolved = resolvedSegmentedElfFuncSymbols mem entries
-  -- Check for unresolved symbols
-  case symbolAddrMap (head <$> resolved) of
-    Left msg -> fail msg
-    Right m -> pure m
-
--- | Create a discovery state and symbol-address map
-mkFinalCFGWithSyms :: forall arch
-                   .  ArchitectureInfo arch
-                   -> Memory (ArchAddrWidth arch) -- ^ Layout in memory of file
-                   -> Elf (ArchAddrWidth arch) -- ^ Elf file to create CFG for.
-                   -> DiscoveryOptions -- ^ Options controlling discovery
-                   -> IO (DiscoveryState arch, SymbolAddrMap (ArchAddrWidth arch))
-mkFinalCFGWithSyms ainfo mem e disOpt = withArchConstraints ainfo $ do
-  -- Get meap from addresses to symbol names
-  sym_map <- getSymbolMap mem e
-  -- Create initial discovery state
-  entry <- getElfEntry mem e
-  let ds0 = emptyDiscoveryState mem sym_map ainfo
-          & markAddrsAsFunction InitAddr [entry]
-  -- Add symbol table entries to discovery state if requested
-  let ds1 | exploreFunctionSymbols disOpt =
-              ds0 & markAddrsAsFunction InitAddr (symbolAddrs sym_map)
-          | otherwise = ds0
-  -- Perform discovery
-  ds2 <- resolveFuns disOpt sym_map ds1
-  -- Discover functions from arbitrary mem pointers
-  ds3 <-
-    if exploreCodeAddrInMem disOpt then do
-      let mem_contents = withArchConstraints ainfo $ memAsAddrPairs mem LittleEndian
-      resolveFuns disOpt sym_map $ ds2 & exploreMemPointers mem_contents
-     else
-      return ds2
-  -- Return
-  pure (ds3, sym_map)
-
-data SomeArchitectureInfo w =
-  forall arch
-    . ( w ~ RegAddrWidth (ArchReg arch)
-      )
-    => SomeArch (ArchitectureInfo arch)
-
-getElfArchInfo :: Elf w -> IO (SomeArchitectureInfo w)
-getElfArchInfo e =
-  case (elfClass e, elfMachine e, elfOSABI e) of
-    (ELFCLASS64, EM_X86_64, ELFOSABI_LINUX)   -> pure (SomeArch x86_64_linux_info)
-    (ELFCLASS64, EM_X86_64, ELFOSABI_SYSV)    -> pure (SomeArch x86_64_linux_info)
-    (ELFCLASS64, EM_X86_64, ELFOSABI_FREEBSD) -> pure (SomeArch x86_64_freeBSD_info)
-#ifdef SUPPORT_ARM
-    (ELFCLASS32, EM_ARM, ELFOSABI_SYSV) -> do
-      Data.VEX.FFI.init Data.VEX.FFI.stdOptions
-      pure (SomeArch armArchle)
-#endif
-    (cl, arch, abi) -> do
-     fail $ "Do not support " ++ show (elfClassBitWidth cl) ++ "-bit "
-            ++ show arch ++ "-" ++ show abi ++ "binaries."
-
-getX86ElfArchInfo :: Elf 64 -> IO (ArchitectureInfo X86_64, SyscallPersonality, String)
-getX86ElfArchInfo e =
-  case elfOSABI e of
-    ELFOSABI_LINUX   -> pure (x86_64_linux_info,   linux_syscallPersonality,   "Linux")
-    ELFOSABI_SYSV    -> pure (x86_64_linux_info,   linux_syscallPersonality,   "Linux")
-    ELFOSABI_FREEBSD -> pure (x86_64_freeBSD_info, freeBSD_syscallPersonality, "FreeBSD")
-    abi              ->
-     fail $ "Do not support " ++ show EM_X86_64 ++ "-" ++ show abi ++ "binaries."
-
-showNonfatalErrors :: (Eq (ElfWordType w), Num (ElfWordType w), Show (ElfWordType w))
-                   => [ElfParseError w] -> IO ()
-showNonfatalErrors l = do
-  when (not (null l)) $ do
-    hPutStrLn stderr $ "Recoverable errors occurred in reading elf file:"
-    forM_ l $ \emsg -> do
-      hPutStrLn stderr (show emsg)
-
-readSomeElf :: FilePath -> IO (Some Elf)
-readSomeElf path = do
-  when (null path) $ do
-    hPutStrLn stderr "Please specify a path."
-    hPutStrLn stderr "For help on using reopt, run \"reopt --help\"."
-    exitFailure
-  let h e | isDoesNotExistError e = do
-            hPutStrLn stderr $ path ++ " does not exist."
-            hPutStrLn stderr "For help on using reopt, run \"reopt --help\"."
-            exitFailure
-          | isUserError e = do
-            hPutStrLn stderr (ioeGetErrorString e)
-            exitFailure
-          | otherwise = do
-            hPutStrLn stderr (show e)
-            hPutStrLn stderr (show (ioeGetErrorType e))
-            exitFailure
-  bs <- BS.readFile path `catch` h
-  case parseElf bs of
-    ElfHeaderError _ msg -> do
-      hPutStrLn stderr $ "Error reading " ++ path ++ ":"
-      hPutStrLn stderr $ "  " ++ msg
-      exitFailure
-    Elf32Res l e -> do
-      showNonfatalErrors l
-      return (Some e)
-    Elf64Res l e -> do
-      showNonfatalErrors l
-      return (Some e)
-
-showCFG :: Args -> IO ()
-showCFG args = do
-  Some e <- readSomeElf (args^.programPath)
-  -- Get architecture information for elf
-  SomeArch ainfo <- getElfArchInfo e
-  (_,mem) <- either fail return $ memoryForElf (loadOpt args e) e
-  (disc_info, _) <- mkFinalCFGWithSyms ainfo mem e (args^.discOpts)
-  print $ ppDiscoveryStateBlocks disc_info
-
--- | Attempt to find the address of a string identifying a symbol name, and
--- return either the string if it cannot be resolved or the address.
-resolveSymAddr :: Memory w
-               -> Map BS.ByteString (MemSegmentOff w)
-                 -- ^ Map from symbol names in binary to their address.
-              -> String
-                 -- ^ The name of a symbol as a string.
-              -> Either String (MemSegmentOff w)
-resolveSymAddr mem symMap nm0 = addrWidthClass (memAddrWidth mem) $
-  case resolveSymName nm0 of
-    Left w ->
-      case resolveAbsoluteAddr mem (fromIntegral w) of
-        Just off -> Right off
-        Nothing -> Left nm0
-    Right nm -> do
-      case Map.lookup (fromString nm) symMap of
-         Just addr -> Right addr
-         Nothing -> Left nm
-
-blockLogFn :: MemWidth w => DiscoveryOptions -> MemSegmentOff w -> ST RealWorld ()
-blockLogFn disOpt
-  | logAtAnalyzeBlock disOpt = \addr ->
-     ioToST $ hPutStrLn stderr $ "  Analyzing block: " ++ show addr
-  | otherwise = \_ -> pure ()
-
-showFn :: Args -> String -> IO ()
-showFn args functionName = do
-  Some e <- readSomeElf (args^.programPath)
-  -- Get architecture information for elf
-  SomeArch ainfo <- getElfArchInfo e
-  withArchConstraints ainfo $ do
-  (secMap,mem) <- either fail return $ memoryForElf (loadOpt args e) e
-  addr <-
-    case resolveSymAddr mem (elfSymAddrMap secMap e) functionName of
-      Left nm -> fail $ "Could not resolve " ++ nm
-      Right a -> pure a
-
-  -- Get meap from addresses to symbol names
-  sym_map <- getSymbolMap mem e
-
-
-  when (logAtAnalyzeFunction (args^.discOpts)) $ do
-    hPutStrLn stderr $ "Analyzing function: " ++ ppSymbol addr sym_map
-
-  let ds0 = emptyDiscoveryState mem sym_map ainfo
-  (_, Some fnInfo) <- stToIO $ analyzeFunction (blockLogFn (args^.discOpts)) addr InitAddr ds0
-  print $ pretty fnInfo
-
-inferFunctionTypeFromDemands :: Map (MemSegmentOff 64) (DemandSet X86Reg)
-                             -> Map (MemSegmentOff 64) FunctionType
-inferFunctionTypeFromDemands dm =
-  let go ds m = Map.unionWith Set.union (functionResultDemands ds) m
-      retDemands :: Map (MemSegmentOff 64) (RegisterSet X86Reg)
-      retDemands = foldr go Map.empty dm
-
-      -- drop the suffix which isn't a member of the arg set.  This
-      -- allows e.g. arg0, arg2 to go to arg0, arg1, arg2.
-      maximumArgPrefix :: [X86Reg tp] -> RegisterSet X86Reg -> Int
-      maximumArgPrefix regs rs =
-        length $ dropWhile (not . (`Set.member` rs) . Some) $ reverse regs
-
-      -- Turns a set of arguments into a prefix of x86ArgumentRegisters and friends
-      orderPadArgs :: (RegisterSet X86Reg, RegisterSet X86Reg) -> FunctionType
-      orderPadArgs (args, rets) =
-        FunctionType { fnNIntArgs = maximumArgPrefix x86ArgumentRegs args
-                     , fnNFloatArgs = maximumArgPrefix x86FloatArgumentRegs args
-                     , fnNIntRets = maximumArgPrefix x86ResultRegs rets
-                     , fnNFloatRets = maximumArgPrefix x86FloatResultRegs rets
-                     }
-  in fmap orderPadArgs
-     $ Map.mergeWithKey (\_ ds rets -> Just (registerDemands ds, rets))
-                        (fmap (\ds ->  (registerDemands ds, mempty)))
-                        (fmap (\s -> (mempty,s)))
-                        dm
-                        retDemands
-
--- | Try to recover function information from the information
--- recovered during code discovery.
-getFns :: SyscallPersonality
-       -> Map BS.ByteString (MemSegmentOff 64)
-          -- ^ Maps symbol names to addresses
-       -> Set String
-          -- ^ Name of symbols/addresses to exclude
-       -> DiscoveryState X86_64
-          -- ^ Information about original binary recovered from static analysis.
-       -> IO [Function]
-getFns sysp symMap excludedNames info = do
-
-  let mem = memory info
-  -- Compute which functions to compute by looking at the binary
-  let nms = Set.toList excludedNames
-  let (bad, excludedAddrs) = partitionEithers $ resolveSymAddr mem symMap  <$> nms
-  when (not (null bad)) $ do
-    hPutStrLn stderr $ "Could not resolve symbols: " ++ unwords bad
-
-  let excludeSet = Set.fromList excludedAddrs
-  -- Check that the address of the function is not one that we are excluding.
-  let include :: Some (DiscoveryFunInfo X86_64) -> Bool
-      include (Some f) = Set.notMember (discoveredFunAddr f) excludeSet
-
-  let entries = filter include $ exploredFunctions info
-
-  let fDems :: Map (MemSegmentOff 64) (DemandSet X86Reg)
-      fDems = functionDemands (x86DemandInfo sysp) info
-  let fArgs :: AddrToX86FunctionTypeMap
-      fArgs = inferFunctionTypeFromDemands fDems
-  seq fArgs $ do
-  fmap catMaybes $ forM entries $ \(Some finfo) -> do
-    let entry = discoveredFunAddr finfo
-    case () of
-      _ | checkFunction finfo -> do
-            case recoverFunction sysp fArgs mem finfo of
-              Left msg -> do
-                hPutStrLn stderr $ "Could not recover function " ++ show entry ++ ":\n  " ++ msg
-                pure Nothing
-              Right fn -> do
-                pure (Just fn)
-        | otherwise -> do
-            hPutStrLn stderr $ "Invalid function at " ++ show entry
-            pure Nothing
-
-showFunctions :: Args -> IO ()
-showFunctions args = do
-  e <- readElf64 (args^.programPath)
-  -- Create memory for elf
-  (ainfo, sysp,_) <- getX86ElfArchInfo e
-  (secMap, mem) <- either fail return $ memoryForElf (loadOpt args e) e
-  (s,_) <- mkFinalCFGWithSyms ainfo mem e (args^.discOpts)
-  fns <- getFns sysp (elfSymAddrMap secMap e) (args^.notransAddrs) s
-  hPutStr stderr "Got fns"
-  mapM_ (print . pretty) fns
-
-------------------------------------------------------------------------
->>>>>>> c83a4fcf
 -- Pattern match on stack pointer possibilities.
 
 -- | Extract list containing symbol names and addresses.
