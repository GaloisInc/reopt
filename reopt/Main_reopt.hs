--- conflicted
+++ resolved
@@ -881,18 +881,11 @@
       Nothing -> pure ()
       Just path -> do
         -- FIXME: should we add another file type?
-<<<<<<< HEAD
-        reoptWrite FunsFileType path $ \h ->
+        reoptWriteTextual FunsFileType path $ \h ->
           PP.hPutDoc h $ PP.vsep $
             prettyWarnings ++
             prettyDefs ++
             map (ppFunction moduleConstraints) (recoveredDefs recMod)
-=======
-        reoptWriteTextual FunsFileType path $ \h ->
-          PP.hPutDoc h $ PP.vsep $ \
-            prettyDefs (mcNamedTypes moduleConstraints)
-            ++ map (ppFunction moduleConstraints) (recoveredDefs recMod)
->>>>>>> bb9f25a3
 
     -- set to True to dump constraints while generating LLVM, for debugging
     when False $ reoptIO $ displayConstraintsInformation moduleConstraints
