--- conflicted
+++ resolved
@@ -154,18 +154,14 @@
 -- known under-approximation.
 concretize :: AbsValue tp -> Maybe (Set Integer)
 concretize (AbsValue s) = Just s
-<<<<<<< HEAD
-concretize (StridedInterval s) = Just (Set.fromList (SI.toList s))
 -- OPT: might be faster to just do concretize v'
 concretize (SubValue n v v') =
   do v_vs <- concretize v
      v_vs' <- concretize v'
      return (Set.filter (flip Set.member v_vs . toUnsigned n) v_vs')
-=======
 concretize (StridedInterval s) =
   trace ("Concretizing " ++ show (pretty s)) $
   Just (Set.fromList (SI.toList s))
->>>>>>> a672632d
 concretize _ = Nothing
 
 -- FIXME: make total, we would need to carry around tp
@@ -245,7 +241,6 @@
     | StridedInterval si <- v', AbsValue s <- v 
       = go si (SI.fromFoldable (type_width (SI.typ si)) s)
     where go si1 si2 = Just $ stridedInterval (SI.lub si1 si2)
-<<<<<<< HEAD
 
   -- Sub values
 
@@ -267,11 +262,6 @@
     | SubValue _n _av c <- v  = Just $ fromMaybe c (joinD c v')
     | SubValue _n _av c <- v' = Just $ fromMaybe v (joinD v c)
   
-=======
--- trace ("LUB " ++ show (pretty si1) ++ "@" ++ show (type_width (SI.typ si1)) 
---                    ++ " " ++ show (pretty si2) ++ "@" ++ show (type_width (SI.typ si2)) ) $
-          
->>>>>>> a672632d
   -- Join addresses
   joinD SomeStackOffset StackOffset{} = Nothing
   joinD StackOffset{} SomeStackOffset = Just SomeStackOffset
