--- conflicted
+++ resolved
@@ -26,8 +26,6 @@
   )
 import Reopt.TypeInference.Constraints.Solving.Monad
   ( ConstraintSolvingMonad,
-<<<<<<< HEAD
-=======
     shiftOffsets,
   )
 import Reopt.TypeInference.Constraints.Solving.RowVariables
@@ -35,24 +33,16 @@
     RowVar,
     replaceRowExprPreservingShift,
     rowExprVar, rowExprShift, Offset
->>>>>>> 49b06e59
   )
 import Reopt.TypeInference.Constraints.Solving.Types
-<<<<<<< HEAD
   ( ITy(..),
     Offset,
     TyF (..),
-=======
-  ( ITy,
-    Ty (..),
->>>>>>> 49b06e59
   )
 import Reopt.TypeInference.Constraints.Solving.TypeVariables (TyVar)
 
 class SubstRowVar a where
-<<<<<<< HEAD
-  substRowVar :: RowVar -> RowVar -> Map Offset TyVar -> a -> a
-
+  substRowVar :: RowVar -> RowExpr -> Map Offset TyVar -> a -> a
 -- instance SubstRowVar f => SubstRowVar (TyF RowVar f) where
 --   substRowVar r1 r2 os ty =
 --     case ty of
@@ -62,33 +52,30 @@
 --         -- TODO: check for fields conflict
 --         | rvar == r1 -> RecTy (Map.union (substRowVar r1 r2 os <$> flds) os) r2
 --         | otherwise -> RecTy (substRowVar r1 r2 os <$> flds) rvar
-=======
-  substRowVar :: RowVar -> RowExpr -> Map Offset ITy -> a -> a
 
-instance SubstRowVar ITy where
-  substRowVar r1 r2 os = \case
-    UnknownTy v -> UnknownTy v
-    NumTy sz -> NumTy sz
-    PtrTy t -> PtrTy (substRowVar r1 r2 os t)
-    RecTy flds r
-      | rowExprVar r == r1 ->
-        -- TODO: check for fields conflict
-        -- r1 becomes {os | r2}   in either   {flds | r1} or {flds | shift o r1}
-        -- should yield
-        -- {flds, os | r2} or {flds, shift o os | shift o r2 }
-        let flds' = substRowVar r1 r2 os <$> flds
-            extraFlds = shiftOffsets (rowExprShift r) os
-         in -- TODO: check for fields conflict
-            RecTy (Map.union flds' extraFlds) (replaceRowExprPreservingShift r r2)
-      | otherwise -> RecTy (substRowVar r1 r2 os <$> flds) r
->>>>>>> 49b06e59
+
+-- instance SubstRowVar ITy where
+--   substRowVar r1 r2 os = \case
+--     UnknownTy v -> UnknownTy v
+--     NumTy sz -> NumTy sz
+--     PtrTy t -> PtrTy (substRowVar r1 r2 os t)
+--     RecTy flds r
+--       | rowExprVar r == r1 ->
+--         -- TODO: check for fields conflict
+--         -- r1 becomes {os | r2}   in either   {flds | r1} or {flds | shift o r1}
+--         -- should yield
+--         -- {flds, os | r2} or {flds, shift o os | shift o r2 }
+--         let flds' = substRowVar r1 r2 os <$> flds
+--             extraFlds = shiftOffsets (rowExprShift r) os
+--          in -- TODO: check for fields conflict
+--             RecTy (Map.union flds' extraFlds) (replaceRowExprPreservingShift r r2)
+--       | otherwise -> RecTy (substRowVar r1 r2 os <$> flds) r
 
 -- instance SubstRowVar ITy where
 --   substRowVar r1 r2 os = \case
 --     VarTy v -> VarTy v
 --     ITy ty  -> ITy $ substRowVar r1 r2 os ty
 
-<<<<<<< HEAD
 -- instance SubstRowVar EqC where
 --   substRowVar r1 r2 os (EqC l r) = EqC (substRowVar r1 r2 os l) (substRowVar r1 r2 os r)
 
@@ -98,17 +85,6 @@
 --       (if r == r1 && o `notElem` Map.keys os then r2 else r)
 --       o
 --       (substRowVar r1 r2 os t)
-=======
-instance SubstRowVar InRowC where
-  substRowVar r1 r2 os (InRowC r o t) =
-    InRowC
-      ( if rowExprVar r == r1 && o `notElem` Map.keys os
-          then r2
-          else replaceRowExprPreservingShift r r2
-      )
-      o
-      (substRowVar r1 r2 os t)
->>>>>>> 49b06e59
 
 -- instance SubstRowVar OrC where
 --   substRowVar r1 r2 os (OrC cs) = OrC (substRowVar r1 r2 os <$> cs)
@@ -120,32 +96,6 @@
 -- necessarily be represented as another EqRowC.
 substRowVarInEqRowC :: RowVar -> RowExpr -> Map Offset ITy -> EqRowC -> Either EqC EqRowC
 -- substRowVarInEqRowC :: RowVar -> RowVar -> Map Offset ITy -> EqRowC -> (EqRowC, [InRowC])
-<<<<<<< HEAD
-substRowVarInEqRowC r1 r2 os (EqRowC r3 os' r4) = error "FIXME"
-
-  -- -- In this case, we intend to replace r1 with {os | r2} in a constraint of the form:
-  -- -- r1 = {os' | r4}
-  -- -- This ought to mean the constraint:
-  -- -- {os | r2} = {os' | r4}
-  -- -- Now os and os' may overlap some.  For those offsets that overlap, we should
-  -- -- check for conflicts, and otherwise omit them entirely from the resulting
-  -- -- constraints.
-  -- -- The remaining constraint being:
-  -- -- {unique_os | r2} = {unique_os' | r4}
-  -- -- which we can represent either as an EqC, or as a combination of an EqRowC
-  -- -- and some InRowCs.
-  -- -- Let's try an EqC for now as it makes the type simpler (no need for lists).
-  -- | r3 == r1 =
-  --   let uniqOs = Map.filterWithKey (\k _ -> k `notElem` Map.keys os') os
-  --    in let uniqOs' = Map.filterWithKey (\k _ -> k `notElem` Map.keys os) os'
-  --        in Left $ EqC (RecTy uniqOs r2) (RecTy uniqOs' r4)
-  -- -- (EqRowC r2 os' r4, uncurry (InRowC r4) <$> filter ((`notElem` Map.keys os') . fst) (Map.assocs os))
-  -- -- TODO: check for conflicts?
-  -- | r4 == r1 = Right $ EqRowC r3 (Map.union os os') r4
-  -- -- It should never be the case that both r3 and r4 are equal to r1, so this
-  -- -- should only trigger when both are **not** r1.
-  -- | otherwise = Right $ EqRowC r3 os' r4
-=======
 substRowVarInEqRowC r1 r2 os (EqRowC r3 os' r4)
   -- In this case, we intend to replace r1 with {os | r2} in a constraint of the form:
   -- r1 = {os' | r4}
@@ -169,35 +119,3 @@
   -- It should never be the case that both r3 and r4 are equal to r1, so this
   -- should only trigger when both are **not** r1.
   | otherwise = Right $ EqRowC r3 os' r4
-
-substRowVarInTyConstraint ::
-  RowVar ->
-  RowExpr ->
-  Map Offset ITy ->
-  TyConstraint ->
-  ConstraintSolvingMonad TyConstraint
-substRowVarInTyConstraint r1 r2 os = \case
-  EqTC c -> pure $ EqTC $ substRowVar r1 r2 os c
-  InRowTC c -> pure $ InRowTC $ substRowVar r1 r2 os c
-  EqRowTC c -> pure $ either EqTC EqRowTC (substRowVarInEqRowC r1 r2 os c)
-  OrTC orC -> OrTC <$> substRowVarInOrC r1 r2 os orC
-  AndTC andC -> AndTC <$> substRowVarInAndC r1 r2 os andC
-
-substRowVarInAndC ::
-  RowVar ->
-  RowExpr ->
-  Map Offset ITy ->
-  AndC ->
-  ConstraintSolvingMonad AndC
-substRowVarInAndC r1 r2 os (AndC cs) =
-  AndC <$> mapM (substRowVarInTyConstraint r1 r2 os) cs
-
-substRowVarInOrC ::
-  RowVar ->
-  RowExpr ->
-  Map Offset ITy ->
-  OrC ->
-  ConstraintSolvingMonad OrC
-substRowVarInOrC r1 r2 os (OrC cs) =
-  OrC <$> mapM (substRowVarInTyConstraint r1 r2 os) cs
->>>>>>> 49b06e59
