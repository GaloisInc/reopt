--- conflicted
+++ resolved
@@ -14,14 +14,9 @@
 import Reopt.TypeInference.Constraints.Solving.Types
   ( FreeRowVars (..),
     FreeTyVars (..),
-<<<<<<< HEAD
     ITy(..),
     Offset (Offset),
     TyF (..),
-=======
-    ITy,
-    Ty (..),
->>>>>>> 49b06e59
     prettyRow,
   )
 import Reopt.TypeInference.Constraints.Solving.TypeVariables (TyVar)
@@ -44,15 +39,9 @@
 
 -- | Stands for: lhs = { offsets | rhs }
 data EqRowC = EqRowC
-<<<<<<< HEAD
-  { eqRowLHS :: RowVar,
+  { eqRowLHS :: RowExpr,
     eqRowOffsets :: Map Offset TyVar,
-    eqRowRHS :: RowVar
-=======
-  { eqRowLHS :: RowExpr,
-    eqRowOffsets :: Map Offset ITy,
     eqRowRHS :: RowExpr
->>>>>>> 49b06e59
   }
   deriving (Eq, Ord, Show)
 
@@ -150,10 +139,6 @@
 -- eqRowTC :: RowVar -> Map Offset ITy -> RowVar -> TyConstraint
 -- eqRowTC r1 os r2 = EqRowTC $ EqRowC r1 os r2
 
-<<<<<<< HEAD
-inRowTC :: RowVar -> Offset -> TyVar -> TyConstraint
-inRowTC r o t = InRowTC $ InRowC r o t
-
 -- isNumTC :: Int -> ITy -> TyConstraint
 -- isNumTC sz t = EqTC (EqC t (ITy $ NumTy sz))
 
@@ -176,67 +161,4 @@
 --       -- e.g.
 --       -- { 0 : T } + 16 = { 16 : T }
 --       RowShiftTC (RowShiftC resultRow offset baseRow)
---     ]
-=======
--- | The absurd constraint.
-absurdTC :: TyConstraint
-absurdTC = OrTC $ OrC []
-
-eqTC :: ITy -> ITy -> TyConstraint
-eqTC t1 t2 = EqTC $ EqC t1 t2
-
-eqRowTC :: RowExpr -> Map Offset ITy -> RowExpr -> TyConstraint
-eqRowTC r1 os r2 = EqRowTC $ EqRowC r1 os r2
-
-inRowTC :: RowVar -> Offset -> ITy -> TyConstraint
-inRowTC r o t = InRowTC $ InRowC (rowVar r) o t
-
--- | Disjunction smart constructor that performs NEEDED simplifications.
-orTC :: [TyConstraint] -> TyConstraint
-orTC = go Set.empty
-  where
-    go :: Set TyConstraint -> [TyConstraint] -> TyConstraint
-    go acc [] = case Set.toList acc of
-      [c] -> c
-      cs -> OrTC $ OrC cs
-    go _ (AndTC (AndC []) : _) = trivialTC
-    go acc (OrTC (OrC cs) : cs') = go acc (cs ++ cs')
-    go acc (c : cs) = go (Set.insert c acc) cs
-
--- | Conjunction smart constructor that performs NEEDED simplifications.
-andTC :: [TyConstraint] -> TyConstraint
-andTC = go Set.empty
-  where
-    go :: Set TyConstraint -> [TyConstraint] -> TyConstraint
-    go acc [] = case Set.toList acc of
-      [c] -> c
-      cs -> AndTC $ AndC cs
-    go _ (OrTC (OrC []) : _) = absurdTC
-    go acc (AndTC (AndC cs) : cs') = go acc (cs ++ cs')
-    go acc (c : cs) = go (Set.insert c acc) cs
-
-isNumTC :: Int -> ITy -> TyConstraint
-isNumTC sz t = EqTC (EqC t (NumTy sz))
-
-isPtrTC :: ITy -> ITy -> TyConstraint
-isPtrTC pointer pointee = EqTC (EqC pointer (PtrTy pointee))
-
-isOffsetTC :: ITy -> Integer -> ITy -> RowVar -> TyConstraint
-isOffsetTC base offset typ row =
-  EqTC (EqC base (PtrTy (RecTy (Map.singleton (Offset offset) typ) (rowVar row))))
-
-isPointerWithOffsetTC :: (ITy, RowVar) -> (ITy, RowVar) -> Offset -> TyConstraint
-isPointerWithOffsetTC (base, baseRow) (result, resultRow) offset =
-  andTC
-    [ eqTC base (PtrTy (RecTy Map.empty (rowVar baseRow))),
-      eqTC result (PtrTy (RecTy Map.empty (rowVar resultRow))),
-      -- Make no mistake, here, since we have:
-      -- result = base + offset
-      -- Then in terms of rows, it's more like:
-      -- resultRow + offset = base
-      -- e.g.
-      -- { 0 : T } + 16 = { 16 : T }
-      -- eqRowTC (rowVar resultRow) mempty (RowExprShift offset baseRow)
-      eqRowTC (rowVar baseRow) mempty (RowExprShift offset resultRow)
-    ]
->>>>>>> 49b06e59
+--     ]