--- conflicted
+++ resolved
@@ -23,14 +23,5 @@
 import Reopt.TypeInference.Constraints.Solving.Types
   ( FTy,
     ITy,
-<<<<<<< HEAD
     Offset (..),
-=======
-    Ty (NumTy, PtrTy, UnknownTy),
-    Unknown (Unknown),
-    fRecTy,
-    iRecTy,
-    tyToLLVMType,
-    unknownTy,
->>>>>>> 49b06e59
   )