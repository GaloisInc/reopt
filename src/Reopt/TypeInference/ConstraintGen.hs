--- conflicted
+++ resolved
@@ -71,7 +71,7 @@
     maybe "_|_" show (funRet ft)
 
 varITy :: TyVar -> ITy
-varITy tv = UnknownTy tv
+varITy = UnknownTy
 
 -- This is the free type for constraints, should be replace by the
 --  type from the constraint solver.
@@ -82,59 +82,11 @@
   -- ^ At most one type may be a ptr, first type is the result
   | CAddrWidthSub ITy ITy ITy
   -- ^ The rhs may not be a ptr if the lhs is a bv, first type is the result
-<<<<<<< HEAD
-  | CBVNotPtr IType -- ^ The argument cannot be a ptr (so should be a bv)
-  | CIsPtr IType    -- ^ The type must point to something
-  | CStructPtr IType IType Integer (Some TypeRepr) -- ^ The first type is accessed at the second type at the given offset, size
-
-instance Show Constraint where
-  show c =
-    case c of
-      CEq t1 t2 -> show t1 ++ " = " ++ show t2
-      CAddrWidthAdd t1 t2 t3 -> show t1 ++ " = " ++ show t2 ++ " + " ++ show t3
-      CAddrWidthSub t1 t2 t3 -> show t1 ++ " = " ++ show t2 ++ " - " ++ show t3
-      CBVNotPtr t -> "non-ptr " ++ show t
-      CIsPtr t    -> "ptr " ++ show t
-      CStructPtr tr tp o sz -> "struct_ptr " ++ show tr ++ " " ++ show tp ++ " " ++ show o ++ " " ++ show sz
-
-data TyConstraintOptions m =
-  TyConstraintOptions
-  { -- | How to generate a type to describe
-    -- what a pointer points at.
-    tyConGenPtrTgt :: m Ty
-  }
-
--- | Converts the limited `Constraint` grammar to the more general
--- `TyConstraint` type used for constraint solving.
-tyConstraint :: (Monad m) => TyConstraintOptions m -> Constraint -> m TyConstraint
-tyConstraint opts  = \case
-  CEq t1 t2 -> pure $ eqC (iTy t1) (iTy t2)
-  CAddrWidthAdd ret lhs rhs -> do
-    ty <- tyConGenPtrTgt opts
-    pure $ orC
-      [ andC [isNum64C (iTy ret), isNum64C (iTy lhs), isNum64C (iTy rhs)]
-      , andC [isPtr64ToC (iTy ret) ty, isPtr64ToC (iTy lhs) ty, isNum64C (iTy rhs)]
-      , andC [isPtr64ToC (iTy ret) ty, isNum64C (iTy lhs), isPtr64ToC (iTy rhs) ty]
-      ]
-  CAddrWidthSub ret lhs rhs -> do
-    ty <- tyConGenPtrTgt opts
-    pure $ orC
-      [ andC [isPtr64ToC (iTy ret) ty, isPtr64ToC (iTy lhs) ty, isNum64C (iTy rhs)]
-      , andC [isNum64C (iTy ret), isPtr64ToC (iTy lhs) ty, isPtr64ToC (iTy rhs) ty]
-      , andC [isNum64C (iTy ret), isNum64C (iTy lhs), isNum64C (iTy rhs)]
-      ]
-  CBVNotPtr t -> pure $ isNum64C (iTy t)
-  CIsPtr t -> pure $ isSizedPtr64C 64 (iTy t)
-  CStructPtr (IType tr) (IType tp) o _sz -> do
-    -- Either tp is a ptr, or it is a num and the offset is actually a global.
-    -- FIXME: better handle the latter case
-    ty <- tyConGenPtrTgt opts    
-    pure $ orC [ andC [ isPtr64ToC tp ty, EqC tr (readAtTy tp (fromInteger o)) ]
-               , andC [ isNum64C tp ]]
-    
-=======
   | CBVNotPtr ITy -- ^ The argument cannot be a ptr (so should be a bv)
-  | CIsPtr ITy    -- ^ The type must point to something
+  | CIsPtr ITy -- ^ The type must point to something
+  | CStructPtr ITy ITy Integer (Some TypeRepr)
+    -- ^ @CStructPtr r p o sz@ means @r@ is read from pointer type @p@ at offset
+    -- @o@, size @sz@
 
 instance PP.Pretty Constraint where
   pretty = \case
@@ -143,11 +95,48 @@
     CAddrWidthSub t1 t2 t3 -> PP.hsep [PP.pretty t1, "=", PP.pretty t2, "-", PP.pretty t3]
     CBVNotPtr t -> PP.hsep ["non-ptr", PP.pretty t]
     CIsPtr t -> PP.hsep ["ptr ", PP.pretty t]
+    CStructPtr tr tp o (Some sz) ->
+      PP.hsep ["struct_ptr", PP.pretty tr, PP.pretty tp, PP.pretty o, PP.pretty sz]
 
 instance Show Constraint where
   show = show . PP.pretty
 
->>>>>>> 8fd8c35d
+data TyConstraintOptions m =
+  TyConstraintOptions
+  { -- | How to generate a type to describe what a pointer points at
+    tyConGenPtrTgt :: m ITy
+    -- | How to generate a row
+  , tyConGenRowVar :: m RowVar
+  }
+
+-- | Converts the limited `Constraint` grammar to the more general
+-- `TyConstraint` type used for constraint solving.
+tyConstraint ::
+  Monad m =>
+  TyConstraintOptions m -> Constraint -> m TyConstraint
+tyConstraint opts  = \case
+  CEq t1 t2 -> pure $ eqTC t1 t2
+  CAddrWidthAdd ret lhs rhs -> possiblyPointerArithmetic ret lhs rhs
+  CAddrWidthSub ret lhs rhs -> possiblyPointerArithmetic ret lhs rhs
+  CBVNotPtr t -> pure $ isNumTC t
+  CIsPtr t -> isPtrTC t <$> tyConGenPtrTgt opts
+  CStructPtr fieldType pointerType offset _fieldSize -> do
+    -- Either pointerType is a ptr, or it is a num and the offset is actually a
+    -- global.
+    -- FIXME: better handle the latter case
+    row <- tyConGenRowVar opts
+    pure $ orTC [ andTC [ isOffsetTC pointerType (fromInteger offset) fieldType row ]
+                , andTC [ isNumTC pointerType ]
+                ]
+  where
+    possiblyPointerArithmetic ret lhs rhs = do
+      ty <- tyConGenPtrTgt opts
+      pure $ orTC
+        [ andTC [isNumTC ret,    isNumTC lhs,    isNumTC rhs]
+        , andTC [isPtrTC ret ty, isPtrTC lhs ty, isNumTC rhs]
+        , andTC [isPtrTC ret ty, isNumTC lhs,    isPtrTC rhs ty]
+        ]
+
 -- -----------------------------------------------------------------------------
 -- Monad
 
@@ -273,27 +262,6 @@
 _freshRowVar :: CGenM ctx arch RowVar
 _freshRowVar = CGenM $ RowVar <$> (nextFreeRowVar <<+= 1)
 
--- | Converts the limited `Constraint` grammar to the more general
--- `TyConstraint` type used for constraint solving.
-tyConstraint :: Constraint -> CGenM ctx arch TyConstraint
-tyConstraint = \case
-  CEq t1 t2 -> pure $ eqTC t1 t2
-  CAddrWidthAdd ret lhs rhs -> maybePtrBinop ret lhs rhs
-  CAddrWidthSub ret lhs rhs -> maybePtrBinop ret lhs rhs
-  CBVNotPtr t -> pure $ eqTC t NumTy
-  CIsPtr t -> do
-    x <- UnknownTy <$> freshTyVar
-    pure $ eqTC t (PtrTy x)
-  where
-    maybePtrBinop ret lhs rhs = do
-      x1 <- UnknownTy <$> freshTyVar
-      x2 <- UnknownTy <$> freshTyVar
-      pure $ orTC
-        [ andTC [eqTC ret NumTy,      eqTC lhs NumTy,      eqTC rhs NumTy]
-        , andTC [eqTC ret (PtrTy x2), eqTC lhs (PtrTy x1), eqTC rhs NumTy]
-        , andTC [eqTC ret (PtrTy x2), eqTC lhs NumTy,      eqTC rhs (PtrTy x1)]
-        ]
-
 atFnAssignId ::
   BSC.ByteString ->
   FnAssignId ->
@@ -436,7 +404,7 @@
 emitPtr :: ITy -> CGenM ctx arch ()
 emitPtr t = emitConstraint (CIsPtr t)
 
-emitStructPtr :: IType -> IType -> Integer -> Some TypeRepr -> CGenM ctx arch ()
+emitStructPtr :: ITy -> ITy -> Integer -> Some TypeRepr -> CGenM ctx arch ()
 emitStructPtr tr tp o sz = emitConstraint (CStructPtr tr tp o sz)
 
 -- -----------------------------------------------------------------------------
@@ -569,7 +537,7 @@
       emitNotPtr =<< genFnValue r
 
 
-genMemOp :: IType -> FnValue arch (BVType (ArchAddrWidth arch)) -> Some TypeRepr ->
+genMemOp :: ITy -> FnValue arch (BVType (ArchAddrWidth arch)) -> Some TypeRepr ->
             CGenM CGenBlockContext arch ()
 genMemOp ty ptr sz =
   case ptr of
@@ -582,7 +550,7 @@
            emitStructPtr ty tp o sz
       | FnConstantValue _ o <- p ->
         do tp <- genFnValue q
-           emitStructPtr ty tp o sz           
+           emitStructPtr ty tp o sz
     _ -> emitPtr =<< genFnValue ptr
 
 genFnAssignment :: FnArchConstraints arch => FnAssignment arch tp -> CGenM CGenBlockContext arch ()
@@ -592,7 +560,7 @@
   case fnAssignRhs a of
     FnSetUndefined {} -> pure () -- no constraints generated
     FnReadMem ptr sz -> genMemOp ty ptr (Some sz)
-    FnCondReadMem _sz _cond ptr def -> do 
+    FnCondReadMem _sz _cond ptr def -> do
       genMemOp ty ptr (Some (typeRepr def))
       emitEq ty =<< genFnValue def
 
@@ -611,7 +579,7 @@
     FnWriteMem addr v -> do
       tr <- genFnValue v
       genMemOp tr addr (Some (typeRepr v))
-    FnCondWriteMem _cond addr v _ -> do 
+    FnCondWriteMem _cond addr v _ -> do
       tr <- genFnValue v
       genMemOp tr addr (Some (typeRepr v))
     FnCall fn args m_rv -> genCall fn args m_rv
@@ -696,13 +664,9 @@
           (Just _, _) -> warn "Mismatch between return type and return type in tail call"
           _ -> pure ()
 
-<<<<<<< HEAD
-genFunction :: FnArchConstraints arch =>
-  -- Map (FnBlockLabel (ArchAddrWidth arch)) [IType] ->
-=======
 genFunction ::
+  FnArchConstraints arch =>
   -- Map (FnBlockLabel (ArchAddrWidth arch)) [ITy] ->
->>>>>>> 8fd8c35d
   Function arch -> CGenM CGenModuleContext arch ()
 genFunction fn {- blockPhis -} = do
   cFun <-
@@ -788,7 +752,12 @@
   tvsO <- CGenM $ use tyVarsOrigin
   warns <- CGenM $ use warnings
 
-  cstrs <- mapM tyConstraint =<< (CGenM $ use constraints)
+  let tyConOpts = TyConstraintOptions
+        { tyConGenPtrTgt = UnknownTy <$> freshTyVar
+        , tyConGenRowVar = _freshRowVar
+        }
+
+  cstrs <- mapM (tyConstraint tyConOpts) =<< CGenM (use constraints)
 
   pure ModuleConstraints { mcFunTypes     = addrMap
                          , mcExtFunTypes  = symMap
