{-# LANGUAGE DataKinds #-}
{-# LANGUAGE LambdaCase #-}
{-# LANGUAGE OverloadedStrings #-}
{-# LANGUAGE PatternSynonyms #-}
{-# LANGUAGE RankNTypes #-}
{-# LANGUAGE TypeApplications #-}
{-# LANGUAGE FlexibleContexts #-}

module Reopt.TypeInference.Solver.Solver
  ( unifyConstraints
  )
where

<<<<<<< HEAD
import           Control.Lens          ((.=), (<<+=), (<<.=), use)
import           Control.Monad         (when)
import           Control.Monad.Extra   (whenM)
=======
import           Control.Lens          (Lens', (%=), (<<+=), (<<.=))
import           Control.Monad         (when)
import           Control.Monad.Extra   (orM)
>>>>>>> 533102f3
import           Control.Monad.State   (MonadState (get))
import           Data.Bifunctor        (first, Bifunctor (second))
import           Data.Foldable         (traverse_)
import           Data.Function         (on)
import           Data.Functor          (($>))
import           Data.Generics.Product (field)
import qualified Data.Map              as Map
import           Data.Maybe            (fromMaybe)
import           Debug.Trace           (trace)
import qualified Prettyprinter         as PP

import           Reopt.TypeInference.Solver.Constraints   (EqC (..),
                                                           EqRowC (..),
                                                           pattern (:<:))
import           Reopt.TypeInference.Solver.Finalise      (ConstraintSolution,
                                                           finalizeTypeDefs)
import           Reopt.TypeInference.Solver.Monad         (Conditional (..),
                                                           Conditional',
<<<<<<< HEAD
=======
                                                           ConstraintSolvingState,
>>>>>>> 533102f3
                                                           SolverM, addEqC,
                                                           addEqRowC,
                                                           addRowExprEq,
                                                           addTyVarEq,
                                                           addTyVarEq',
                                                           condEnabled,
                                                           defineRowVar,
                                                           defineTyVar,
<<<<<<< HEAD
                                                           dequeueEqC,
                                                           dequeueEqRowC,
                                                           freshRowVar,
=======
>>>>>>> 533102f3
                                                           lookupRowExpr,
                                                           lookupTyVar,
                                                           popField,
                                                           traceUnification,
                                                           undefineRowVar,
                                                           undefineTyVar,
                                                           unsafeUnifyRowVars,
                                                           unsafeUnifyTyVars)
<<<<<<< HEAD
import           Reopt.TypeInference.Solver.RowVariables  (FieldMap (getFieldMap),
                                                           RowExpr (..),
                                                           dropFieldMap,
=======
import           Reopt.TypeInference.Solver.RowVariables  (RowExpr (..),
>>>>>>> 533102f3
                                                           emptyFieldMap,
                                                           rowExprShift,
                                                           rowExprVar, rowVar,
                                                           shiftFieldMap,
                                                           unifyFieldMaps)
import           Reopt.TypeInference.Solver.TypeVariables (TyVar)
import           Reopt.TypeInference.Solver.Types         (ITy (..), ITy',
                                                           TyF (..))

-- | Unify the given constraints, returning a conservative type map for all type
-- variables.

unifyConstraints :: SolverM ConstraintSolution
unifyConstraints = do
  solverLoop
  finalizeTypeDefs

-- | @traceContext description ctx ctx'@ reports how the context changed via @trace@.
traceContext :: PP.Doc () -> SolverM a -> SolverM a
traceContext description action = do
  tId <- field @"nextTraceId" <<+= 1
  doTrace <- traceUnification
  when doTrace $ do
    stateBefore <- get
    let msg =
          PP.vsep
            [ PP.hsep [">>>", PP.parens (PP.pretty tId), description],
              PP.indent 4 $ PP.pretty stateBefore
            ]
    trace (show msg) (pure ())
  r <- action
  when doTrace $ do
    stateAfter <- get
    let msg =
          PP.vsep
            [ PP.hsep ["<<< ", PP.parens (PP.pretty tId), description],
              PP.indent 4 $ PP.pretty stateAfter
            ]
    trace (show msg) (return ())
  pure r

<<<<<<< HEAD
-- | Returns @True@ if we found a subtype constraint that we could extract new
-- information from.  We never remove subtype constraints: every time we learn
-- information about offsets of the supertype, we must propagate that
-- information to the subtype.
propagateSubTypeC :: SolverM Bool
propagateSubTypeC = go =<< use (field @"ctxSubTypeCs")
  where

    go [] = return False
    go ((lhs :<: rhs) : cs) =
      lookupTyVar rhs >>= \case
        -- If we know that `lhs` is a pointer, we should propagate this fact to
        -- `rhs`, at it could help solve some constraints that are waiting to
        -- know whether `rhs` is a pointer.
        (_, Nothing) ->
          lookupTyVar lhs >>= \case
            (_, Just (PtrTy _)) -> do
              addTyVarEq rhs . ITy . PtrTy . rowVar =<< freshRowVar
              go cs
            _ -> go cs
        (_, Just (PtrTy rhsRow)) -> do
          (rhsRep, rhsFM) <- second (fromMaybe emptyFieldMap) <$> lookupRowExpr rhsRow
          goWithRHSPtrInfo lhs (rhsRep, rhsFM) cs
        -- `rhs` is known **not** a pointer, nothing to do here.
        (_, Just _) -> go cs

    goWithRHSPtrInfo lhs rhsPtrInfo@(rhsRep, rhsFM) cs = do
      let rhsOff = rowExprShift rhsRep
      lookupTyVar lhs >>= \case

        -- We did not yet know `lhs` was a pointer.  We can initialize it as
        -- such, and immediately populate all its known offsets from `rhs`.
        (_, Nothing) -> do
          row <- freshRowVar
          defineRowVar row (dropFieldMap rhsOff rhsFM)
          addTyVarEq lhs (ITy (PtrTy (rowVar row)))
          return True

        -- We knew `lhs` was a pointer, we may be able to refine its offsets.
        (_, Just (PtrTy lhsRow)) -> do
          lhsPtrInfo@(lhsRep, _) <- second (fromMaybe emptyFieldMap) <$> lookupRowExpr lhsRow
          let isTrivial = lhsRep == rhsRep
          let isLoopy = not isTrivial && on (==) rowExprVar lhsRep rhsRep
          if isTrivial || isLoopy
            then go cs
            else goWithLHSAndRHSPtrInfo lhsPtrInfo rhsPtrInfo cs

        -- We knew `lhs` was **not** a pointer!  That's inconsistent.
        (lhsRep, Just lhsDef) ->
          error (show (PP.hsep ["Expected a PtrTy for", PP.pretty lhsRep, "but found:", PP.pretty lhsDef]))

    goWithLHSAndRHSPtrInfo (lhsRep, lhsFM) (rhsRep, rhsFM) cs = do
      let
        lhsOff = rowExprShift lhsRep
        rhsOff = rowExprShift rhsRep
        lhsKeys = Map.keys (getFieldMap lhsFM)
        rhsFMAdjusted = shiftFieldMap lhsOff (dropFieldMap rhsOff rhsFM)
        rhsKeys = Map.keys (getFieldMap rhsFMAdjusted)
        (unified, overlaps) = unifyFieldMaps lhsFM rhsFMAdjusted
      defineRowVar (rowExprVar lhsRep) unified
      traverse_ (uncurry addTyVarEq') overlaps
      -- NOTE: We would also like to detect when unification made progress...
      if not (all (`elem` lhsKeys) rhsKeys)
        then return True
        else go cs

subTypeSolver :: SolverM ()
subTypeSolver =
  -- If we make progress, process atomic constraints again
  whenM propagateSubTypeC processAtomicConstraints

-- | Process all atomic (i.e., non-disjunctive) constraints, updating the
-- context with each.
processAtomicConstraints :: SolverM ()
processAtomicConstraints = traceContext "processAtomicConstraints" $ do
  dequeueEqC >>= \case
    Just c  -> solveEqC c >> processAtomicConstraints
    Nothing -> dequeueEqRowC >>= \case
      Just c  -> solveEqRowC c >> processAtomicConstraints
      Nothing -> condEqSolver >>= \case
        True -> processAtomicConstraints
        False -> subTypeSolver
  where
    -- This solver will solve one at a time, which is important to get
    -- around the +p++ case.  We solve a single ptr add, then propagate
    -- the new eq and roweq constraints.
    condEqSolver = do
      ceqs <- field @"ctxCondEqs" <<.= mempty -- get constraints and c
      go [] ceqs
=======
traceContext' :: PP.Pretty v => PP.Doc () -> v -> SolverM a -> SolverM a
traceContext' msg v = traceContext (msg <> ": " <> PP.pretty v)

--------------------------------------------------------------------------------
-- Solver loop

data Retain   = Retain | Discard
  deriving Eq

data Progress = Progress | NoProgress
  deriving Eq

madeProgress :: Progress -> Bool
madeProgress Progress = True
madeProgress _        = False
>>>>>>> 533102f3

solveHead :: Lens' ConstraintSolvingState [a] ->
             (a -> SolverM ()) ->
             SolverM Bool
solveHead fld doit = do
  v <- popField fld
  case v of
    Nothing -> pure False
    Just v' -> doit v' $> True

solveFirst :: Lens' ConstraintSolvingState [a] ->
              (a -> SolverM (Retain, Progress)) ->
              SolverM Bool
solveFirst fld solve = do
  cstrs <- fld <<.= [] -- get constraints and c
  go [] cstrs
  where
    restore cs = fld %= (++ cs)

    -- FIXME: we might want to drop constraints when they are never
    -- going to be satisfiable.
    go acc [] = restore acc $> False -- finished here, we didn't so anything.
    go acc (c : cs) = do
      (retain, progress) <- solve c
      let acc' = if retain == Retain then c : acc else acc
      if madeProgress progress
        then restore (cs ++ acc') $> True
        else go acc' cs

solverLoop :: SolverM ()
solverLoop = do
  keepGoing <- orM solvers
  when keepGoing solverLoop
  where
    solvers = [ solveHead  (field @"ctxEqCs")    solveEqC
              , solveHead  (field @"ctxEqRowCs") solveEqRowC
              , solveFirst (field @"ctxCondEqs") solveConditional
              ]

--------------------------------------------------------------------------------
-- Conditionals

solveConditional :: Conditional' -> SolverM (Retain, Progress)
solveConditional c = traceContext' "solveConditional" c $ do
  m_newEqs <- condEnabled c
  case m_newEqs of
    Just newEqs -> do
      mapM_ addEqC eqcs
      mapM_ addEqRowC (newEqs ++ eqrowcs)
      pure (Discard, Progress)
    Nothing -> pure (Retain, NoProgress)
  where
    (eqcs, eqrowcs) = cConstraints c

--------------------------------------------------------------------------------
-- Row unification

solveEqRowC :: EqRowC -> SolverM ()
solveEqRowC eqc = traceContext' "solveEqRowC" eqc $ do
  (le, m_lfm) <- lookupRowExpr (eqRowLHS eqc)
  let lo  = rowExprShift le
      lv  = rowExprVar   le
      lfm = fromMaybe emptyFieldMap m_lfm

  (re, m_rfm) <- lookupRowExpr (eqRowRHS eqc)
  let ro  = rowExprShift re
      rv  = rowExprVar   re
      rfm = fromMaybe emptyFieldMap m_rfm

  case () of
    _ | (lo, lv) == (ro, rv) -> pure () -- trivial up to eqv.
      | lv == rv  -> trace "Recursive row var equation, ignoring" $ pure ()
      | lo < ro   -> unify (ro - lo) rv rfm lv lfm
      | otherwise -> unify (lo - ro) lv lfm rv rfm
  where
    unify delta lowv lowfm highv highfm = do
      undefineRowVar highv
      unsafeUnifyRowVars (RowExprShift delta lowv) highv
      let highfm' = shiftFieldMap delta highfm
          (lowfm', newEqs) = unifyFieldMaps lowfm highfm'
      defineRowVar lowv lowfm'
      traverse_ (uncurry addTyVarEq') newEqs

--------------------------------------------------------------------------------
-- Type unification

solveEqC :: EqC -> SolverM ()
solveEqC eqc = traceContext' "solveEqC" eqc $ do
  (lv, m_lty) <- lookupTyVar (eqLhs eqc)
  (m_rv, m_rty) <- case eqRhs eqc of
    VarTy tv -> first Just <$> lookupTyVar tv
    ITy   ty -> pure (Nothing, Just ty)
  case (m_lty, m_rty) of
    _ | m_rv == Just lv -> pure () -- trivial up to eqv.
    (_, Nothing)        -> traverse_ (unsafeUnifyTyVars lv) m_rv
    (Nothing, Just rty)
      | Just rv <- m_rv -> unsafeUnifyTyVars rv lv
      -- the RHS was a term, so we define lv.
      | otherwise -> defineTyVar lv rty
    (Just ty1, Just ty2) -> do
      traverse_ (unsafeUnifyTyVars lv) m_rv
      traverse_ undefineTyVar m_rv
      unifyTypes lv ty1 ty2

-- | @unifyTypes tv1 t1 t2@ unifies the types @t1@ and @t2@
-- named by the type variable @tv@.
unifyTypes :: TyVar -> ITy' -> ITy' -> SolverM ()
unifyTypes tv ty1 ty2 =
  case (ty1, ty2) of
    (NumTy i, NumTy i')
      | i == i'   -> pure ()
      | otherwise ->
        trace ("Mismatch in type widths for " ++ show (PP.pretty tv) ++ ": "
               ++ show (PP.pretty ty1) ++ " and " ++ show (PP.pretty ty2))
        $ pure ()

    (PtrTy rv1, PtrTy rv2) -> addRowExprEq rv1 rv2

    -- Unification failure, we need to report a conflict.
    _ ->
      trace ("Unification failed at " ++ show (PP.pretty tv) ++ ": " ++ show (PP.pretty ty1) ++ " and " ++ show (PP.pretty ty2)) $ pure ()
      -- pretend we saw nothing :(
      -- error $ "FIXME: conflict detected at " ++ show (PP.pretty tv)<|MERGE_RESOLUTION|>--- conflicted
+++ resolved
@@ -11,15 +11,12 @@
   )
 where
 
-<<<<<<< HEAD
 import           Control.Lens          ((.=), (<<+=), (<<.=), use)
 import           Control.Monad         (when)
 import           Control.Monad.Extra   (whenM)
-=======
 import           Control.Lens          (Lens', (%=), (<<+=), (<<.=))
 import           Control.Monad         (when)
 import           Control.Monad.Extra   (orM)
->>>>>>> 533102f3
 import           Control.Monad.State   (MonadState (get))
 import           Data.Bifunctor        (first, Bifunctor (second))
 import           Data.Foldable         (traverse_)
@@ -38,10 +35,7 @@
                                                            finalizeTypeDefs)
 import           Reopt.TypeInference.Solver.Monad         (Conditional (..),
                                                            Conditional',
-<<<<<<< HEAD
-=======
                                                            ConstraintSolvingState,
->>>>>>> 533102f3
                                                            SolverM, addEqC,
                                                            addEqRowC,
                                                            addRowExprEq,
@@ -50,12 +44,9 @@
                                                            condEnabled,
                                                            defineRowVar,
                                                            defineTyVar,
-<<<<<<< HEAD
                                                            dequeueEqC,
                                                            dequeueEqRowC,
                                                            freshRowVar,
-=======
->>>>>>> 533102f3
                                                            lookupRowExpr,
                                                            lookupTyVar,
                                                            popField,
@@ -64,13 +55,9 @@
                                                            undefineTyVar,
                                                            unsafeUnifyRowVars,
                                                            unsafeUnifyTyVars)
-<<<<<<< HEAD
 import           Reopt.TypeInference.Solver.RowVariables  (FieldMap (getFieldMap),
                                                            RowExpr (..),
                                                            dropFieldMap,
-=======
-import           Reopt.TypeInference.Solver.RowVariables  (RowExpr (..),
->>>>>>> 533102f3
                                                            emptyFieldMap,
                                                            rowExprShift,
                                                            rowExprVar, rowVar,
@@ -112,7 +99,6 @@
     trace (show msg) (return ())
   pure r
 
-<<<<<<< HEAD
 -- | Returns @True@ if we found a subtype constraint that we could extract new
 -- information from.  We never remove subtype constraints: every time we learn
 -- information about offsets of the supertype, we must propagate that
@@ -120,7 +106,6 @@
 propagateSubTypeC :: SolverM Bool
 propagateSubTypeC = go =<< use (field @"ctxSubTypeCs")
   where
-
     go [] = return False
     go ((lhs :<: rhs) : cs) =
       lookupTyVar rhs >>= \case
@@ -202,7 +187,7 @@
     condEqSolver = do
       ceqs <- field @"ctxCondEqs" <<.= mempty -- get constraints and c
       go [] ceqs
-=======
+
 traceContext' :: PP.Pretty v => PP.Doc () -> v -> SolverM a -> SolverM a
 traceContext' msg v = traceContext (msg <> ": " <> PP.pretty v)
 
@@ -218,7 +203,6 @@
 madeProgress :: Progress -> Bool
 madeProgress Progress = True
 madeProgress _        = False
->>>>>>> 533102f3
 
 solveHead :: Lens' ConstraintSolvingState [a] ->
              (a -> SolverM ()) ->
