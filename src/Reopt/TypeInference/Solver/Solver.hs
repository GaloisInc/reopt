{-# LANGUAGE DataKinds #-}
{-# LANGUAGE LambdaCase #-}
{-# LANGUAGE OverloadedStrings #-}
{-# LANGUAGE PatternSynonyms #-}
{-# LANGUAGE RankNTypes #-}
{-# LANGUAGE TypeApplications #-}
{-# LANGUAGE FlexibleContexts #-}

module Reopt.TypeInference.Solver.Solver
  ( unifyConstraints
  )
where

<<<<<<< HEAD
import           Control.Lens          ((.=), (<<+=), (<<.=))
import           Control.Monad         (when, zipWithM_)
import           Control.Monad.State   (MonadState (get), put)
import           Data.Bifunctor        (first)
import           Data.Foldable         (traverse_)
import           Data.Functor          (($>))
import           Data.Generics.Product (field)
import           Data.Maybe            (fromMaybe, isNothing)
=======
import           Control.Lens          (Lens', (%=), (<<+=), (<<.=), _1, view)
import           Control.Monad         (when)
import           Control.Monad.Extra   (orM)
import           Control.Monad.State   (MonadState (get))
import           Data.Bifunctor        (Bifunctor (second), first)
import           Data.Foldable         (traverse_)
import           Data.Functor          (($>))
import           Data.Generics.Product (field)
import qualified Data.Map              as Map
import           Data.Maybe            (fromMaybe)
import qualified Data.Set              as Set
>>>>>>> a24eec40
import           Debug.Trace           (trace)
import qualified Prettyprinter         as PP

import           Reopt.TypeInference.Solver.Constraints   (EqC (..),
                                                           EqRowC (..),
                                                           SubRowC,
                                                           SubTypeC,
                                                           pattern (:<:))
import           Reopt.TypeInference.Solver.Finalise      (ConstraintSolution,
                                                           finalizeTypeDefs)
import           Reopt.TypeInference.Solver.Monad         (Conditional (..),
                                                           Conditional',
                                                           ConstraintSolvingState,
                                                           SolverM, addEqC,
                                                           addEqRowC,
                                                           addRowExprEq,
                                                           addSubRow,
                                                           addTyVarEq,
                                                           addTyVarEq',
                                                           condEnabled,
                                                           defineRowVar,
                                                           defineTyVar,
                                                           freshRowVar,
                                                           lookupRowExpr,
                                                           lookupTyVar,
                                                           popField,
                                                           traceUnification,
                                                           undefineRowVar,
                                                           undefineTyVar,
                                                           unsafeUnifyRowVars,
<<<<<<< HEAD
                                                           unsafeUnifyTyVars, ConstraintSolvingState (ptrWidth), ctxTyVars)
import           Reopt.TypeInference.Solver.RowVariables  (RowExpr (..),
=======
                                                           unsafeUnifyTyVars, lookupRowExprRep)
import           Reopt.TypeInference.Solver.RowVariables  (FieldMap (getFieldMap),
                                                           RowExpr (..),
                                                           dropFieldMap,
>>>>>>> a24eec40
                                                           emptyFieldMap,
                                                           rowExprShift,
                                                           rowExprVar, rowVar,
                                                           shiftFieldMap,
                                                           unifyFieldMaps)
import           Reopt.TypeInference.Solver.TypeVariables (TyVar)
import           Reopt.TypeInference.Solver.Types         (ITy (..), ITy',
                                                           TyF (..))
import qualified Data.Map.Strict as Map
import Reopt.TypeInference.Solver.UnionFindMap (eqvClasses)

-- | Unify the given constraints, returning a conservative type map for all type
-- variables.

unifyConstraints :: SolverM ConstraintSolution
unifyConstraints = do
<<<<<<< HEAD
  processAtomicConstraints =<< get
=======
  solverLoop
>>>>>>> a24eec40
  finalizeTypeDefs

-- | @traceContext description ctx ctx'@ reports how the context changed via @trace@.
traceContext :: PP.Doc () -> SolverM a -> SolverM a
traceContext description action = do
  tId <- field @"nextTraceId" <<+= 1
  doTrace <- traceUnification
  when doTrace $ do
    stateBefore <- get
    let msg =
          PP.vsep
            [ PP.hsep [">>>", PP.parens (PP.pretty tId), description],
              PP.indent 4 $ PP.pretty stateBefore
            ]
    trace (show msg) (pure ())
  r <- action
  when doTrace $ do
    stateAfter <- get
    let msg =
          PP.vsep
            [ PP.hsep ["<<< ", PP.parens (PP.pretty tId), description],
              PP.indent 4 $ PP.pretty stateAfter
            ]
    trace (show msg) (return ())
  pure r

<<<<<<< HEAD
-- | Process all atomic (i.e., non-disjunctive) constraints, updating the
-- context with each.
processAtomicConstraints :: ConstraintSolvingState -> SolverM ()
processAtomicConstraints resetSt = traceContext "processAtomicConstraints" $ do
  dequeueEqC >>= \case
    Just c  -> solveEqC c >>= \case
      Just tv -> restart tv
      Nothing -> processAtomicConstraints resetSt
    Nothing -> dequeueEqRowC >>= \case
      Just c  -> solveEqRowC c >> processAtomicConstraints resetSt
      Nothing -> condEqSolver >>= \case
        True -> processAtomicConstraints resetSt
        False -> pure ()
  where
    -- We detected a conflict, we need to restart after updating state
    -- to reflect the conflict.
    restart tv = do
      oldSt <- get
      put resetSt
      -- Forget everything we know in resetSt about the eqvs for tv
      let eqs = eqvClasses (ctxTyVars oldSt)
          eqsTv = Map.findWithDefault [] tv eqs
      traverse_ undefineTyVar eqsTv
      -- FIXME: gross
      defineTyVar tv (ConflictTy (ptrWidth resetSt))
      -- FIXME: this could cause problems if we allocate tyvars after
      -- we start solving.  Because we don't, this should work.
      mapM_ (addTyVarEq' tv) eqsTv -- retain eqv class for conflict var.

      resetSt' <- get
      trace "Restarting" $ processAtomicConstraints resetSt'
      
    -- This solver will solve one at a time, which is important to get
    -- around the +p++ case.  We solve a single ptr add, then propagate
    -- the new eq and roweq constraints.
    condEqSolver = do
      ceqs <- field @"ctxCondEqs" <<.= mempty -- get constraints and c
      go [] ceqs
=======
traceContext' :: PP.Pretty v => PP.Doc () -> v -> SolverM a -> SolverM a
traceContext' msg v = traceContext (msg <> ": " <> PP.pretty v)

--------------------------------------------------------------------------------
-- Solver loop

data Retain   = Retain | Discard
  deriving Eq

data Progress = Progress | NoProgress
  deriving Eq
>>>>>>> a24eec40

madeProgress :: Progress -> Bool
madeProgress Progress = True
madeProgress _        = False

solveHead :: Lens' ConstraintSolvingState [a] ->
             (a -> SolverM ()) ->
             SolverM Bool
solveHead fld doit = do
  v <- popField fld
  case v of
    Nothing -> pure False
    Just v' -> doit v' $> True

solveFirst :: Lens' ConstraintSolvingState [a] ->
              (a -> SolverM (Retain, Progress)) ->
              SolverM Bool
solveFirst fld solve = do
  cstrs <- fld <<.= [] -- get constraints and c
  go [] cstrs
  where
    restore cs = fld %= (++ cs)

    -- FIXME: we might want to drop constraints when they are never
    -- going to be satisfiable.
    go acc [] = restore acc $> False -- finished here, we didn't so anything.
    go acc (c : cs) = do
      (retain, progress) <- solve c
      let acc' = if retain == Retain then c : acc else acc
      if madeProgress progress
        then restore (cs ++ acc') $> True
        else go acc' cs

_solveAll :: Lens' ConstraintSolvingState [a] ->
              (a -> SolverM (Retain, Progress)) ->
              SolverM Bool
_solveAll fld solve = do
  cstrs <- fld <<.= [] -- get constraints and c
  go [] False cstrs
  where
    restore cs = fld %= (++ cs)

    -- FIXME: we might want to drop constraints when they are never
    -- going to be satisfiable.
    go acc progd [] = restore acc $> progd -- finished here, we didn't so anything.
    go acc progd (c : cs) = do
      (retain, progress) <- solve c
      let acc'   = if retain == Retain then c : acc else acc
          progd' = progd || madeProgress progress
      go acc' progd' cs

-- | @preprocess l f# just pre-processes the element at @l@, and so
-- does not make progress (otherwise it would loop forever).
preprocess :: Monoid a =>
              Lens' ConstraintSolvingState a ->
              (a -> SolverM a) ->
              SolverM Bool
preprocess fld f = False <$ do
  cstrs <- fld <<.= mempty -- get constraints and c
  r <- f cstrs
  fld %= (<> r)

solverLoop :: SolverM ()
solverLoop = do
  keepGoing <- orM solvers
  when keepGoing solverLoop
  where
    solvers = [ solveHead  (field @"ctxEqCs")      solveEqC
              , solveHead  (field @"ctxEqRowCs")   solveEqRowC
              , solveFirst (field @"ctxCondEqs")   solveConditional
              , solveFirst (field @"ctxSubTypeCs") solveSubTypeC
              , preprocess (field @"ctxSubRowCs")  resolveCycles
              , solveFirst (field @"ctxSubRowCs")  solveSubRowC
              ]

--------------------------------------------------------------------------------
-- Loop detection

resolveCycles :: [SubRowC] -> SolverM [SubRowC]
resolveCycles subs =
  filterCyclicEdges <$> mapM (traverse lookupRowExprRep) subs

-- This will even remove r + 0 :<: r + 0, which is probably OK.
filterCyclicEdges :: [SubRowC] -> [SubRowC]
--                     ([SubC a], Map.Map a (Set.Set a), Map.Map a (Set.Set a))
filterCyclicEdges = view _1 . foldr go mempty
  where
    go c@(a :<: b) r@(acc, succs, preds)
      | r_a `Set.member` succs_a' = trace ("Removing cycle " ++ show (PP.pretty c)) r
      | otherwise = (c : acc, succs', preds')
      where
        -- Every pred. of a is now a pred of b and all its succs
        -- likewise for succ/preds
        preds' = updRel preds preds_b' succs_a'
        succs' = updRel succs succs_a' preds_b'

        updRel rel new keys =
          foldr (\k -> Map.insertWith Set.union k new) rel (Set.toList keys)

        succs_a' = Set.insert r_b succs_b
        preds_b' = Set.insert r_a preds_a
        preds_a  = Map.findWithDefault mempty r_a preds
        succs_b  = Map.findWithDefault mempty r_b succs

        r_a = rowExprVar a
        r_b = rowExprVar b

--------------------------------------------------------------------------------
-- Subtyping

solveSubTypeC :: SubTypeC -> SolverM (Retain, Progress)
solveSubTypeC c@(lhs :<: rhs) = traceContext' "solveSubTypeC" c $ do
  (_, m_lhsTy) <- lookupTyVar lhs
  (_, m_rhsTy) <- lookupTyVar rhs
  case (m_lhsTy, m_rhsTy) of

    (Just (PtrTy lhsRow), Just (PtrTy rhsRow)) ->
      addSubRow lhsRow rhsRow >> return (Discard, Progress)

    -- If we know that `lhs` is a pointer, we should propagate this fact to
    -- `rhs`, at it could help solve some constraints that are waiting to
    -- know whether `rhs` is a pointer.
    (Just (PtrTy lhsRow), Nothing) -> do
      rhsRow <- rowVar <$> freshRowVar
      addTyVarEq rhs (ITy (PtrTy rhsRow))
      addSubRow lhsRow rhsRow
      return (Discard, Progress)

    -- We did not yet know `lhs` was a pointer.  We can initialize it as such,
    -- and immediately populate all its known offsets from `rhs`.
    (Nothing, Just (PtrTy rhsRow)) -> do
      (rhsRep, rhsFM) <- second (fromMaybe emptyFieldMap) <$> lookupRowExpr rhsRow
      let rhsOff = rowExprShift rhsRep
      lhsRow <- freshRowVar
      defineRowVar lhsRow (dropFieldMap rhsOff rhsFM)
      addTyVarEq lhs (ITy (PtrTy (rowVar lhsRow)))
      addSubRow (rowVar lhsRow) rhsRow
      return (Discard, Progress)

    -- Next two cases are inconsistent!
    (Just lhsDef, Just (PtrTy _)) ->
      error (show (PP.hsep ["Expected a PtrTy left of a subtype constraint, but found:", PP.pretty lhsDef]))
    (Just (PtrTy _), Just rhsDef) ->
      error (show (PP.hsep ["Expected a PtrTy right of a subtype constraint, but found:", PP.pretty rhsDef]))

    -- When both sides are defined (neither ptrs!), we just equate them.
    (Just _, Just _) -> addTyVarEq' lhs rhs >> return (Discard, Progress)

    -- When one side is **not ptr** and the other is unclear, we propagate the
    -- defined side to the unknown side.
    (Just lhsTy, Nothing) -> addTyVarEq rhs (ITy lhsTy) >> return (Discard, Progress)
    (Nothing, Just rhsTy) -> addTyVarEq lhs (ITy rhsTy) >> return (Discard, Progress)

    (Nothing, Nothing) -> return (Retain, NoProgress)

solveSubRowC :: SubRowC -> SolverM (Retain, Progress)
solveSubRowC c@(lhsRow :<: rhsRow) = traceContext' "solveSubRowC" c $ (,) Retain <$> do
  (lhsRep, lhsFM) <- second (fromMaybe emptyFieldMap) <$> lookupRowExpr lhsRow
  (rhsRep, rhsFM) <- second (fromMaybe emptyFieldMap) <$> lookupRowExpr rhsRow
  let
    lhsOff = rowExprShift lhsRep
    rhsOff = rowExprShift rhsRep
    lhsKeys = Map.keys (getFieldMap lhsFM)
    rhsFMAdjusted = shiftFieldMap lhsOff (dropFieldMap rhsOff rhsFM)
    rhsKeys = Map.keys (getFieldMap rhsFMAdjusted)
    (unified, overlaps) = unifyFieldMaps lhsFM rhsFMAdjusted
  defineRowVar (rowExprVar lhsRep) unified
  traverse_ (uncurry addTyVarEq') overlaps
  -- NOTE: We would also like to detect when unification made progress...
  if not (all (`elem` lhsKeys) rhsKeys)
    then return Progress
    else return NoProgress

--------------------------------------------------------------------------------
-- Conditionals

solveConditional :: Conditional' -> SolverM (Retain, Progress)
solveConditional c = traceContext' "solveConditional" c $ do
  m_newEqs <- condEnabled c
  case m_newEqs of
    Just newEqs -> do
      mapM_ addEqC eqcs
      mapM_ addEqRowC (newEqs ++ eqrowcs)
      pure (Discard, Progress)
    Nothing -> pure (Retain, NoProgress)
  where
    (eqcs, eqrowcs) = cConstraints c

--------------------------------------------------------------------------------
-- Row unification

solveEqRowC :: EqRowC -> SolverM ()
solveEqRowC eqc = traceContext' "solveEqRowC" eqc $ do
  (le, m_lfm) <- lookupRowExpr (eqRowLHS eqc)
  let lo  = rowExprShift le
      lv  = rowExprVar   le
      lfm = fromMaybe emptyFieldMap m_lfm

  (re, m_rfm) <- lookupRowExpr (eqRowRHS eqc)
  let ro  = rowExprShift re
      rv  = rowExprVar   re
      rfm = fromMaybe emptyFieldMap m_rfm

  case () of
    _ | (lo, lv) == (ro, rv) -> pure () -- trivial up to eqv.
<<<<<<< HEAD
      | lv == rv  -> error "Recursive row var equation"
=======
      | lv == rv  -> trace "Recursive row var equation, ignoring" $ pure ()
>>>>>>> a24eec40
      | lo < ro   -> unify (ro - lo) rv rfm lv lfm
      | otherwise -> unify (lo - ro) lv lfm rv rfm
  where
    unify delta lowv lowfm highv highfm = do
      undefineRowVar highv
      unsafeUnifyRowVars (RowExprShift delta lowv) highv
      let highfm' = shiftFieldMap delta highfm
          (lowfm', newEqs) = unifyFieldMaps lowfm highfm'
      defineRowVar lowv lowfm'
      traverse_ (uncurry addTyVarEq') newEqs

--------------------------------------------------------------------------------
-- Type unification

<<<<<<< HEAD
solveEqC :: EqC -> SolverM (Maybe TyVar)
solveEqC eqc = do
=======
solveEqC :: EqC -> SolverM ()
solveEqC eqc = traceContext' "solveEqC" eqc $ do
>>>>>>> a24eec40
  (lv, m_lty) <- lookupTyVar (eqLhs eqc)
  (m_rv, m_rty) <- case eqRhs eqc of
    VarTy tv -> first Just <$> lookupTyVar tv
    ITy   ty -> pure (Nothing, Just ty)
  case (m_lty, m_rty) of
<<<<<<< HEAD
    -- trivial up to eqv.
    _ | m_rv == Just lv -> pure Nothing
      -- We have eqc == (lhs = SomeTy ...) and lhs ~> ConflictTy ...,
      -- so there is nothing further to do.
      | isNothing m_rv
      , Just ConflictTy {} <- m_lty -> pure Nothing

    (_, Nothing)         -> traverse_ (unsafeUnifyTyVars lv) m_rv $> Nothing
=======
    _ | m_rv == Just lv -> pure () -- trivial up to eqv.
    (_, Nothing)        -> traverse_ (unsafeUnifyTyVars lv) m_rv
>>>>>>> a24eec40
    (Nothing, Just rty)
      | Just rv <- m_rv -> unsafeUnifyTyVars rv lv $> Nothing
      -- the RHS was a term, so we define lv.
      | otherwise -> defineTyVar lv rty $> Nothing
    (Just ty1, Just ty2) -> do
      traverse_ (unsafeUnifyTyVars lv) m_rv
      traverse_ undefineTyVar m_rv
      unifyTypes lv ty1 ty2

-- | @unifyTypes tv1 t1 t2@ unifies the types @t1@ and @t2@
-- named by the type variable @tv@.
unifyTypes :: TyVar -> ITy' -> ITy' -> SolverM (Maybe TyVar)
unifyTypes tv ty1 ty2 =
  case (ty1, ty2) of
    _ | ty1 == ty2 -> pure Nothing
    (NumTy i, NumTy i')
      | i == i'   -> pure Nothing
      | otherwise ->
        trace ("Mismatch in type widths for " ++ show (PP.pretty tv) ++ ": "
               ++ show (PP.pretty ty1) ++ " and " ++ show (PP.pretty ty2))
        $ pure (Just tv) -- FIXME: this is a bit odd, as the tyvars will have different sizes

    (PtrTy rv1, PtrTy rv2) -> addRowExprEq rv1 rv2 $> Nothing

    (TupleTy ts, TupleTy ts')
      | length ts == length ts' -> zipWithM_ addTyVarEq' ts ts' $> Nothing

    -- Should always have n1 == n2
    (VecTy n1 ty1', VecTy n2 ty2')
      | n1 == n2 -> addTyVarEq' ty1' ty2' $> Nothing

    -- Unification failure, including the case where one is a
    -- conflictty (but not both), we need to report a conflict.
    _ ->
      trace ("Unification failed at " ++ show (PP.pretty tv) ++ ": " ++ show (PP.pretty ty1) ++ " and " ++ show (PP.pretty ty2)) $
      pure (Just tv)
      -- pretend we saw nothing :(
      -- error $ "FIXME: conflict detected at " ++ show (PP.pretty tv)<|MERGE_RESOLUTION|>--- conflicted
+++ resolved
@@ -1,5 +1,4 @@
 {-# LANGUAGE DataKinds #-}
-{-# LANGUAGE LambdaCase #-}
 {-# LANGUAGE OverloadedStrings #-}
 {-# LANGUAGE PatternSynonyms #-}
 {-# LANGUAGE RankNTypes #-}
@@ -11,41 +10,30 @@
   )
 where
 
-<<<<<<< HEAD
-import           Control.Lens          ((.=), (<<+=), (<<.=))
+import           Control.Lens          (Lens', _1, view, (%=), (<<+=),
+                                        (<<.=))
 import           Control.Monad         (when, zipWithM_)
-import           Control.Monad.State   (MonadState (get), put)
-import           Data.Bifunctor        (first)
-import           Data.Foldable         (traverse_)
-import           Data.Functor          (($>))
-import           Data.Generics.Product (field)
-import           Data.Maybe            (fromMaybe, isNothing)
-=======
-import           Control.Lens          (Lens', (%=), (<<+=), (<<.=), _1, view)
-import           Control.Monad         (when)
 import           Control.Monad.Extra   (orM)
-import           Control.Monad.State   (MonadState (get))
+import           Control.Monad.State   (MonadState (get), put, StateT, evalStateT)
 import           Data.Bifunctor        (Bifunctor (second), first)
 import           Data.Foldable         (traverse_)
 import           Data.Functor          (($>))
 import           Data.Generics.Product (field)
-import qualified Data.Map              as Map
-import           Data.Maybe            (fromMaybe)
+import qualified Data.Map.Strict       as Map
+import           Data.Maybe            (fromMaybe, isNothing)
 import qualified Data.Set              as Set
->>>>>>> a24eec40
 import           Debug.Trace           (trace)
 import qualified Prettyprinter         as PP
 
 import           Reopt.TypeInference.Solver.Constraints   (EqC (..),
-                                                           EqRowC (..),
-                                                           SubRowC,
+                                                           EqRowC (..), SubRowC,
                                                            SubTypeC,
                                                            pattern (:<:))
 import           Reopt.TypeInference.Solver.Finalise      (ConstraintSolution,
                                                            finalizeTypeDefs)
 import           Reopt.TypeInference.Solver.Monad         (Conditional (..),
                                                            Conditional',
-                                                           ConstraintSolvingState,
+                                                           ConstraintSolvingState (ptrWidth),
                                                            SolverM, addEqC,
                                                            addEqRowC,
                                                            addRowExprEq,
@@ -53,25 +41,22 @@
                                                            addTyVarEq,
                                                            addTyVarEq',
                                                            condEnabled,
+                                                           ctxTyVars,
                                                            defineRowVar,
                                                            defineTyVar,
                                                            freshRowVar,
                                                            lookupRowExpr,
+                                                           lookupRowExprRep,
                                                            lookupTyVar,
                                                            popField,
                                                            traceUnification,
                                                            undefineRowVar,
                                                            undefineTyVar,
                                                            unsafeUnifyRowVars,
-<<<<<<< HEAD
-                                                           unsafeUnifyTyVars, ConstraintSolvingState (ptrWidth), ctxTyVars)
-import           Reopt.TypeInference.Solver.RowVariables  (RowExpr (..),
-=======
-                                                           unsafeUnifyTyVars, lookupRowExprRep)
+                                                           unsafeUnifyTyVars)
 import           Reopt.TypeInference.Solver.RowVariables  (FieldMap (getFieldMap),
                                                            RowExpr (..),
                                                            dropFieldMap,
->>>>>>> a24eec40
                                                            emptyFieldMap,
                                                            rowExprShift,
                                                            rowExprVar, rowVar,
@@ -80,19 +65,15 @@
 import           Reopt.TypeInference.Solver.TypeVariables (TyVar)
 import           Reopt.TypeInference.Solver.Types         (ITy (..), ITy',
                                                            TyF (..))
-import qualified Data.Map.Strict as Map
-import Reopt.TypeInference.Solver.UnionFindMap (eqvClasses)
+import           Reopt.TypeInference.Solver.UnionFindMap  (eqvClasses)
+import Control.Monad.Trans (lift)
 
 -- | Unify the given constraints, returning a conservative type map for all type
 -- variables.
 
 unifyConstraints :: SolverM ConstraintSolution
 unifyConstraints = do
-<<<<<<< HEAD
-  processAtomicConstraints =<< get
-=======
   solverLoop
->>>>>>> a24eec40
   finalizeTypeDefs
 
 -- | @traceContext description ctx ctx'@ reports how the context changed via @trace@.
@@ -119,46 +100,6 @@
     trace (show msg) (return ())
   pure r
 
-<<<<<<< HEAD
--- | Process all atomic (i.e., non-disjunctive) constraints, updating the
--- context with each.
-processAtomicConstraints :: ConstraintSolvingState -> SolverM ()
-processAtomicConstraints resetSt = traceContext "processAtomicConstraints" $ do
-  dequeueEqC >>= \case
-    Just c  -> solveEqC c >>= \case
-      Just tv -> restart tv
-      Nothing -> processAtomicConstraints resetSt
-    Nothing -> dequeueEqRowC >>= \case
-      Just c  -> solveEqRowC c >> processAtomicConstraints resetSt
-      Nothing -> condEqSolver >>= \case
-        True -> processAtomicConstraints resetSt
-        False -> pure ()
-  where
-    -- We detected a conflict, we need to restart after updating state
-    -- to reflect the conflict.
-    restart tv = do
-      oldSt <- get
-      put resetSt
-      -- Forget everything we know in resetSt about the eqvs for tv
-      let eqs = eqvClasses (ctxTyVars oldSt)
-          eqsTv = Map.findWithDefault [] tv eqs
-      traverse_ undefineTyVar eqsTv
-      -- FIXME: gross
-      defineTyVar tv (ConflictTy (ptrWidth resetSt))
-      -- FIXME: this could cause problems if we allocate tyvars after
-      -- we start solving.  Because we don't, this should work.
-      mapM_ (addTyVarEq' tv) eqsTv -- retain eqv class for conflict var.
-
-      resetSt' <- get
-      trace "Restarting" $ processAtomicConstraints resetSt'
-      
-    -- This solver will solve one at a time, which is important to get
-    -- around the +p++ case.  We solve a single ptr add, then propagate
-    -- the new eq and roweq constraints.
-    condEqSolver = do
-      ceqs <- field @"ctxCondEqs" <<.= mempty -- get constraints and c
-      go [] ceqs
-=======
 traceContext' :: PP.Pretty v => PP.Doc () -> v -> SolverM a -> SolverM a
 traceContext' msg v = traceContext (msg <> ": " <> PP.pretty v)
 
@@ -170,7 +111,8 @@
 
 data Progress = Progress | NoProgress
   deriving Eq
->>>>>>> a24eec40
+
+type SolverLoopM = StateT ConstraintSolvingState SolverM
 
 madeProgress :: Progress -> Bool
 madeProgress Progress = True
@@ -178,17 +120,52 @@
 
 solveHead :: Lens' ConstraintSolvingState [a] ->
              (a -> SolverM ()) ->
-             SolverM Bool
-solveHead fld doit = do
+             SolverLoopM Bool
+solveHead fld doit = lift $ do
   v <- popField fld
   case v of
     Nothing -> pure False
     Just v' -> doit v' $> True
 
+
+solveHeadReset :: Lens' ConstraintSolvingState [a] ->
+             (a -> SolverM (Maybe TyVar)) ->
+             SolverLoopM Bool
+solveHeadReset fld doit = do
+  v <- lift $ popField fld
+  case v of
+    Nothing -> pure False
+    Just v' -> do
+      m_conflictTv <- lift $ doit v'
+      traverse_ restart m_conflictTv
+      pure True
+
+  where
+    -- We detected a conflict, we need to restart after updating state
+    -- to reflect the conflict.
+    restart tv = do
+      resetSt <- get
+      resetSt' <- lift $ do
+        oldSt   <- get
+        put resetSt
+        
+        -- Forget everything we know in resetSt about the eqvs for tv
+        let eqs   = eqvClasses (ctxTyVars oldSt)
+            eqsTv = Map.findWithDefault [] tv eqs
+        traverse_ undefineTyVar eqsTv
+        
+        -- FIXME: gross
+        defineTyVar tv (ConflictTy (ptrWidth resetSt))
+        -- FIXME: this could cause problems if we allocate tyvars after
+        -- we start solving.  Because we don't, this should work.
+        mapM_ (addTyVarEq' tv) eqsTv -- retain eqv class for conflict var.
+        get
+      put resetSt'
+
 solveFirst :: Lens' ConstraintSolvingState [a] ->
               (a -> SolverM (Retain, Progress)) ->
-              SolverM Bool
-solveFirst fld solve = do
+              SolverLoopM Bool
+solveFirst fld solve = lift $ do
   cstrs <- fld <<.= [] -- get constraints and c
   go [] cstrs
   where
@@ -227,23 +204,25 @@
 preprocess :: Monoid a =>
               Lens' ConstraintSolvingState a ->
               (a -> SolverM a) ->
-              SolverM Bool
-preprocess fld f = False <$ do
+              SolverLoopM Bool
+preprocess fld f = lift $ False <$ do
   cstrs <- fld <<.= mempty -- get constraints and c
   r <- f cstrs
   fld %= (<> r)
 
 solverLoop :: SolverM ()
-solverLoop = do
-  keepGoing <- orM solvers
-  when keepGoing solverLoop
-  where
-    solvers = [ solveHead  (field @"ctxEqCs")      solveEqC
-              , solveHead  (field @"ctxEqRowCs")   solveEqRowC
-              , solveFirst (field @"ctxCondEqs")   solveConditional
-              , solveFirst (field @"ctxSubTypeCs") solveSubTypeC
-              , preprocess (field @"ctxSubRowCs")  resolveCycles
-              , solveFirst (field @"ctxSubRowCs")  solveSubRowC
+solverLoop = evalStateT go =<< get
+  where
+    go = do
+      keepGoing <- orM solvers
+      when keepGoing go
+
+    solvers = [ solveHeadReset (field @"ctxEqCs")      solveEqC
+              , solveHead      (field @"ctxEqRowCs")   solveEqRowC
+              , solveFirst     (field @"ctxCondEqs")   solveConditional
+              , solveFirst     (field @"ctxSubTypeCs") solveSubTypeC
+              , preprocess     (field @"ctxSubRowCs")  resolveCycles
+              , solveFirst     (field @"ctxSubRowCs")  solveSubRowC
               ]
 
 --------------------------------------------------------------------------------
@@ -376,11 +355,7 @@
 
   case () of
     _ | (lo, lv) == (ro, rv) -> pure () -- trivial up to eqv.
-<<<<<<< HEAD
-      | lv == rv  -> error "Recursive row var equation"
-=======
       | lv == rv  -> trace "Recursive row var equation, ignoring" $ pure ()
->>>>>>> a24eec40
       | lo < ro   -> unify (ro - lo) rv rfm lv lfm
       | otherwise -> unify (lo - ro) lv lfm rv rfm
   where
@@ -395,19 +370,13 @@
 --------------------------------------------------------------------------------
 -- Type unification
 
-<<<<<<< HEAD
 solveEqC :: EqC -> SolverM (Maybe TyVar)
 solveEqC eqc = do
-=======
-solveEqC :: EqC -> SolverM ()
-solveEqC eqc = traceContext' "solveEqC" eqc $ do
->>>>>>> a24eec40
   (lv, m_lty) <- lookupTyVar (eqLhs eqc)
   (m_rv, m_rty) <- case eqRhs eqc of
     VarTy tv -> first Just <$> lookupTyVar tv
     ITy   ty -> pure (Nothing, Just ty)
   case (m_lty, m_rty) of
-<<<<<<< HEAD
     -- trivial up to eqv.
     _ | m_rv == Just lv -> pure Nothing
       -- We have eqc == (lhs = SomeTy ...) and lhs ~> ConflictTy ...,
@@ -416,10 +385,6 @@
       , Just ConflictTy {} <- m_lty -> pure Nothing
 
     (_, Nothing)         -> traverse_ (unsafeUnifyTyVars lv) m_rv $> Nothing
-=======
-    _ | m_rv == Just lv -> pure () -- trivial up to eqv.
-    (_, Nothing)        -> traverse_ (unsafeUnifyTyVars lv) m_rv
->>>>>>> a24eec40
     (Nothing, Just rty)
       | Just rv <- m_rv -> unsafeUnifyTyVars rv lv $> Nothing
       -- the RHS was a term, so we define lv.
