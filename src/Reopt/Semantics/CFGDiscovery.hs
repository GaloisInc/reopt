--- conflicted
+++ resolved
@@ -466,7 +466,7 @@
    -- If we know something about the result of a trunc, we can
    -- propagate back a subvalue.
    Trunc x sz -> refineTrunc x sz av regs
-  
+
    -- basically less-than: does x - y overflow? only if x < y.
    UsbbOverflows sz l r (BVValue _ 0)
      | Just b    <- asConcreteSingleton av -> refineLt (BVTypeRepr sz) l r b regs
@@ -583,10 +583,13 @@
 -}
 
 -- looks for jump tables
-getJumpTable :: Memory Word64 -> X86State Value -> AbsRegs -> Maybe (Set Integer)
-getJumpTable mem conc regs
-  | AssignedValue (Assignment _ (Read (MemLoc ptr _))) <- conc^.curIP
-  , AssignedValue ass <- ptr
+getJumpTable :: Memory Word64
+             -> X86State Value
+             -> AbsRegs
+             -> Value (BVType 64)
+             -> Maybe (Set CodeAddr)
+getJumpTable mem conc regs ptr
+  | AssignedValue ass <- ptr
   , absAddrs <- regs^.absAssignments^.assignLens ass
   , any (\rorange -> absAddrs `leq` rorange) roranges
   , Just addrs <- concretize absAddrs =
@@ -595,7 +598,7 @@
     in
     if all (isRODataPointer mem . fromIntegral) $ Set.toList addrs
        then trace ("getJumpTable: " ++ show (pretty ass)
-                   ++ " " ++ show (Set.map (flip showHex "") bptrs)) $    
+                   ++ " " ++ show (Set.map (flip showHex "") bptrs)) $
             Just bptrs
        else Nothing
   where
@@ -610,8 +613,8 @@
                      stridedInterval (SI.mkStridedInterval (BVTypeRepr n64) False
                                       base (base + sz - 1) 1))
                rosegs
-      
-getJumpTable _mem _conc _regs = Nothing               
+
+getJumpTable _mem _conc _regs _ = Nothing
   -- -- basically, (8 * x) + addr
   -- | AssignedValue (Assignment _ (Read (MemLoc ptr _))) <- conc^.curIP
   -- , AssignedValue (Assignment _ (EvalApp (BVAdd _ lhs (BVValue _ base)))) <- ptr
@@ -624,7 +627,7 @@
   --   in
   --   if all (isRODataPointer mem) $ Set.toList addrs
   --      then trace ("getJumpTable: " ++ show (pretty x)
-  --                  ++ " " ++ show (Set.map (flip showHex "") bptrs)) $    
+  --                  ++ " " ++ show (Set.map (flip showHex "") bptrs)) $
   --           Just bptrs
   --      else Nothing
   -- | otherwise = Nothing
@@ -653,7 +656,6 @@
     FetchAndExecute s' -> do
       mem <- gets memory
       let abst = finalAbsBlockState regs' s'
-<<<<<<< HEAD
       let lbl = blockLabel b
       seq abst $ do
       -- See if next statement appears to end with a call.
@@ -665,27 +667,24 @@
           Fold.mapM_ (recordWriteStmt (blockLabel b) regs') prev_stmts
           mergeBlock (ReturnAddress lbl) abst ret
           -- Look for new ips.
-          let ips = getNextIps mem abst
+          let ips = getNextIps mem s' regs'
           functionEntries %= Set.union ips
-=======
-      mapM_ (mergeBlock (ReturnAddress lbl) abst) rets
-      -- Look for new ips.
-      case getJumpTable mem s' regs' <|> concretize (abst^.absX86State^.curIP) of
-        Nothing ->
-          return ()
-        Just ips -> do
->>>>>>> 9bdfc41b
           Fold.forM_ ips $ \addr -> do
             mergeBlock (NextIP lbl) abst addr
         Nothing -> do
           mapM_ (recordWriteStmt (blockLabel b) regs') (blockStmts b)
           -- Look for new ips.
-          Fold.forM_ (getNextIps mem abst) $ \addr -> do
+          Fold.forM_ (getNextIps mem s' regs') $ \addr -> do
             mergeBlock (NextIP lbl) abst addr
 
 
-getNextIps :: Memory Word64 -> AbsBlockState -> Set CodeAddr
-getNextIps mem abst = getNextIps' mem (abst^.absX86State^.curIP)
+getNextIps :: Memory Word64 -> X86State Value -> AbsRegs -> Set CodeAddr
+getNextIps mem s' regs' = do
+    case s'^.curIP of
+      AssignedValue (Assignment _ (Read (MemLoc ptr _))) ->
+        fromMaybe Set.empty (getJumpTable mem s' regs' ptr)
+      _ -> getNextIps' mem (abst^.absX86State^.curIP)
+  where abst = finalAbsBlockState regs' s'
 
 getNextIps' :: Memory Word64 -> AbsValue (BVType 64) -> Set CodeAddr
 getNextIps' mem v =
@@ -755,6 +754,8 @@
     go s (a,v)
       | not (isCodePointer mem v) = s
       | Set.member v (s^.codePointersInMem) = s
+      | Set.member v (s^.seenAddrs) =
+        recordEscapedCodePointer v InInitialData s
       | otherwise =
         trace ("Found new code pointer " ++ showHex v " at " ++ showHex a ".") $
         recordEscapedCodePointer v InInitialData s
