------------------------------------------------------------------------
-- |
-- Module           : Reopt.Semantics.FlexdisMatcher
-- Description      : Pattern matches against a Flexdis86 InstructionInstance.
-- Copyright        : (c) Galois, Inc 2015
-- Maintainer       : Joe Hendrix <jhendrix@galois.com>
-- Stability        : provisional
--
-- This contains a function "execInstruction" that steps a single Flexdis86
-- instruction.
------------------------------------------------------------------------
{-# LANGUAGE ConstraintKinds #-}
{-# LANGUAGE DataKinds #-}
{-# LANGUAGE FlexibleContexts #-}
{-# LANGUAGE FlexibleInstances #-}
{-# LANGUAGE GADTs #-}
{-# LANGUAGE MultiParamTypeClasses #-}
{-# LANGUAGE RankNTypes #-}
{-# LANGUAGE TypeFamilies #-}
module Reopt.Semantics.FlexdisMatcher
  ( execInstruction
  ) where

import qualified Flexdis86 as F
import Reopt.Semantics
import Reopt.Semantics.Monad

import Data.Parameterized.NatRepr

data SomeBV v where
  SomeBV :: SupportedBVWidth n => v (BVType n) -> SomeBV v

getBVValue :: FullSemantics m => NatRepr n -> F.Value -> m (Value m (BVType n))
getBVValue = undefined

getBVLocation :: FullSemantics m => F.Value -> m (SomeBV (MLocation m))
getBVLocation = undefined

binop :: FullSemantics m => (forall n. IsLocationBV m n => MLocation m (BVType n) -> Value m (BVType n) -> m ()) -> [F.Value] -> m ()
binop f [loc, val] = do SomeBV v <- getValue val
                        l <- getBVLocation (bv_width v) loc
                        f l v
binop _f vs        = error $ "binop: expecting 2 arguments, got " ++ show (length vs)

execInstruction :: FullSemantics m => F.InstructionInstance -> m ()
execInstruction ii =
  case (F.iiOp ii, F.iiArgs ii) of
<<<<<<< HEAD
    ("add", vs) -> binop exec_add vs
=======
    ("add", [loc, val]) -> do
      SomeBV l <- getBVLocation loc
      v <- getBVValue (loc_width l) val
      exec_add l v
>>>>>>> 83b5ee44
    _ -> fail $ "Unsupported instruction: " ++ show ii<|MERGE_RESOLUTION|>--- conflicted
+++ resolved
@@ -37,20 +37,13 @@
 getBVLocation = undefined
 
 binop :: FullSemantics m => (forall n. IsLocationBV m n => MLocation m (BVType n) -> Value m (BVType n) -> m ()) -> [F.Value] -> m ()
-binop f [loc, val] = do SomeBV v <- getValue val
-                        l <- getBVLocation (bv_width v) loc
+binop f [loc, val] = do SomeBV l <- getBVLocation loc
+                        v <- getBVValue (loc_width l) val
                         f l v
 binop _f vs        = error $ "binop: expecting 2 arguments, got " ++ show (length vs)
 
 execInstruction :: FullSemantics m => F.InstructionInstance -> m ()
 execInstruction ii =
   case (F.iiOp ii, F.iiArgs ii) of
-<<<<<<< HEAD
     ("add", vs) -> binop exec_add vs
-=======
-    ("add", [loc, val]) -> do
-      SomeBV l <- getBVLocation loc
-      v <- getBVValue (loc_width l) val
-      exec_add l v
->>>>>>> 83b5ee44
     _ -> fail $ "Unsupported instruction: " ++ show ii