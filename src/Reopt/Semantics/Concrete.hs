------------------------------------------------------------------------
-- |
-- Module           : Reopt.Semantics.Concrete
-- Description      : Free instance for Reopt.Semantics.Monad.Semantics
-- Copyright        : (c) Galois, Inc 2015
-- Maintainer       : Nathan Collins <conathan@galois.com>
-- Stability        : provisional
--
-- This contains an implementation of the classes defined in
-- Reopt.Semantics.Monad that treat some class methods as
-- uninterpreted functions.
------------------------------------------------------------------------
{-# LANGUAGE CPP #-}
{-# LANGUAGE DataKinds #-}
{-# LANGUAGE DeriveFunctor #-}
{-# LANGUAGE EmptyDataDecls #-}
{-# LANGUAGE FlexibleContexts #-}
{-# LANGUAGE FlexibleInstances #-}
{-# LANGUAGE GADTs #-}
{-# LANGUAGE GeneralizedNewtypeDeriving #-}
{-# LANGUAGE InstanceSigs #-}
{-# LANGUAGE KindSignatures #-} -- MaybeF
{-# LANGUAGE MultiParamTypeClasses #-}
{-# LANGUAGE PatternGuards #-}
{-# LANGUAGE RankNTypes #-}
{-# LANGUAGE ScopedTypeVariables #-}
{-# LANGUAGE TypeFamilies #-}
{-# LANGUAGE TypeOperators #-}
{-# LANGUAGE TypeSynonymInstances #-}
{-# LANGUAGE ViewPatterns #-}

module Reopt.Semantics.Concrete
       ( execSemantics
       , ppStmts
       ) where

#if !MIN_VERSION_base(4,8,0)
import Control.Applicative ((<*>), pure, Applicative)
#endif
import           Control.Arrow ((***))
import           Control.Exception (assert)
import           Control.Lens
import           Control.Monad.Cont
import           Control.Monad.Reader
import           Control.Monad.State.Strict
import           Control.Monad.Writer
  (censor, execWriterT, listen, tell, MonadWriter, WriterT)
import           Data.Bits
import qualified Data.BitVector as BV
import qualified Data.Foldable as Fold
import           Data.Functor
import           Data.Maybe
import           Data.Monoid (mempty)
import           Data.Parameterized.Classes (OrderingF(..), OrdF, compareF, fromOrdering)
import           Data.Parameterized.Map (MapF)
import qualified Data.Parameterized.Map as MapF
import           Data.Parameterized.NatRepr
import           Data.Parameterized.Some
import           Data.Sequence (Seq)
import qualified Data.Sequence as Seq
import qualified Data.Text as Text
import qualified Data.Vector as V
import           Text.PrettyPrint.ANSI.Leijen
  ((<>), (<+>), colon, indent, line, parens, pretty, text, tupled, vsep, Doc, Pretty(..))

import           Data.Word
import           Numeric (showHex)

import qualified Flexdis86 as Flexdis
import           Reopt.Object.Memory
import           Reopt.Semantics.FlexdisMatcher (execInstruction)
import           Reopt.Semantics.Monad
  ( Type(..)
  , TypeRepr(..)
  , BoolType
  , bvLit
  )
import qualified Reopt.Semantics.Monad as S
import qualified Reopt.CFG.Representation as R
import qualified Reopt.Machine.StateNames as N
import qualified Reopt.Semantics.ConcreteState as CS
import           Reopt.Machine.Types (type_width, FloatInfo(..), TypeBits)

------------------------------------------------------------------------
-- Expr
--
-- The 'Expr' data type and width related functions are copied from /
-- based on 'Reopt.Semantics.Implementation'. We need a different
-- 'IsValue' instance, so we duplicate these definitions here, and
-- extend them where the 'App' constructors are inadequate.
--
-- To reuse more 'Expr' code directly, an alternative approach would
-- be to add another type index to 'Expr' or the 'IsValue' class.  Of
-- course, we'll want the 'Expr' pretty printer down the road, so
-- maybe the indexing is inevitable? But then we need to make the
-- 'App' constructors more uniform, eliminating the need for extra
-- constructors below in our version 'Expr'.


-- | Variables and corresponding instances
data Variable tp = Variable !(TypeRepr tp) !Name
type Name = String

instance TestEquality Variable where
  (Variable tp1 n1) `testEquality` (Variable tp2 n2) = do
    Refl <- testEquality tp1 tp2
    return Refl

instance MapF.OrdF Variable where
  (Variable tp1 n1) `compareF` (Variable tp2 n2) =
    case (tp1 `compareF` tp2, n1 `compare` n2) of
      (LTF,_) -> LTF
      (GTF,_) -> GTF
      (EQF,o) -> fromOrdering o


-- | A pure expression for isValue.
data Expr tp where
  -- An expression obtained from some value.
  LitExpr :: !(NatRepr n) -> Integer -> Expr (BVType n)
  -- An expression that is computed from evaluating subexpressions.
  AppExpr :: !(R.App Expr tp) -> Expr tp

  -- Extra constructors where 'App' does not provide what we want.
  --
  -- Here 'App' has 'Trunc', but its type is different; see notes at
  -- bottom of file.
  TruncExpr :: (1 <= m, m <= n) =>
    !(NatRepr m) -> !(Expr (BVType n)) -> Expr (BVType m)
  -- Here 'app' has 'SExt', but its type is different as with 'Trunc'.
  -- But, strangely, the strict version of 'uext' is in the 'IsValue'
  -- class as 'uext'', so we can use 'App's 'UExt' there ... seems ad
  -- hoc.
  SExtExpr :: (1 <= m, m <= n) =>
    !(NatRepr n) -> !(Expr (BVType m)) -> Expr (BVType n)
  --
  -- A variable.
  -- Not doing anything fancy with names for now; can use 'unbound'
  -- later.
  VarExpr :: Variable tp -> Expr tp

mkLit :: NatRepr n -> Integer -> Expr (BVType n)
mkLit n v = LitExpr n (v .&. mask)
  where mask = maxUnsigned n

app :: R.App Expr tp -> Expr tp
app = AppExpr

exprType :: Expr tp -> S.TypeRepr tp
exprType (LitExpr r _) = S.BVTypeRepr r
exprType (AppExpr a) = R.appType a
exprType (TruncExpr r _) = S.BVTypeRepr r
exprType (SExtExpr r _) = S.BVTypeRepr r
exprType (VarExpr (Variable r _)) = r -- S.BVTypeRepr r

-- | Return width of expression.
exprWidth :: Expr (BVType n) -> NatRepr n
exprWidth e =
  case exprType e of
    S.BVTypeRepr n -> n

-- In this instance we don't override the default implementations. If
-- we wanted to, we'd have to extend the 'App' type with the
-- corresponding constructors, or add them to 'Expr' above.
instance S.IsValue Expr where
  bv_width = exprWidth
  mux c x y = app $ R.Mux (exprWidth x) c x y
  bvLit n v = mkLit n (toInteger v)
  bvAdd x y = app $ R.BVAdd (exprWidth x) x y
  bvSub x y = app $ R.BVSub (exprWidth x) x y
  bvMul x y = app $ R.BVMul (exprWidth x) x y
  complement x = app $ R.BVComplement (exprWidth x) x
  x .&. y = app $ R.BVAnd (exprWidth x) x y
  x .|. y = app $ R.BVOr (exprWidth x) x y
  bvXor x y = app $ R.BVXor (exprWidth x) x y
  x .=. y = app $ R.BVEq x y
  bvSplit :: forall n. (1 <= n)
          => Expr (BVType (n + n))
          -> (Expr (BVType n), Expr (BVType n))
  bvSplit v = withAddPrefixLeq hn hn ( app (R.UpperHalf hn v)
                                     , TruncExpr        hn v)
    where hn = halfNat (exprWidth v) :: NatRepr n
  bvShr x y = app $ R.BVShr (exprWidth x) x y
  bvSar x y = app $ R.BVSar (exprWidth x) x y
  bvShl x y = app $ R.BVShl (exprWidth x) x y
  bvTrunc w x = TruncExpr w x
  bvUlt x y = app $ R.BVUnsignedLt x y
  bvSlt x y = app $ R.BVUnsignedLt x y
  bvBit x y = app $ R.BVBit x y
  sext w x = SExtExpr w x
  uext' w x = app $ R.UExt x w
  even_parity x = app $ R.EvenParity x
  reverse_bytes x = app $ R.ReverseBytes (exprWidth x) x
  uadc_overflows x y c = app $ R.UadcOverflows (exprWidth x) x y c
  sadc_overflows x y c = app $ R.SadcOverflows (exprWidth x) x y c
  usbb_overflows x y c = app $ R.UsbbOverflows (exprWidth x) x y c
  ssbb_overflows x y c = app $ R.SsbbOverflows (exprWidth x) x y c
  bsf x = app $ R.Bsf (exprWidth x) x
  bsr x = app $ R.Bsr (exprWidth x) x
  isQNaN rep x = app $ R.FPIsQNaN rep x
  isSNaN rep x = app $ R.FPIsSNaN rep x
  fpAdd rep x y = app $ R.FPAdd rep x y
  fpAddRoundedUp rep x y = app $ R.FPAddRoundedUp rep x y
  fpSub rep x y = app $ R.FPSub rep x y
  fpSubRoundedUp rep x y = app $ R.FPSubRoundedUp rep x y
  fpMul rep x y = app $ R.FPMul rep x y
  fpMulRoundedUp rep x y = app $ R.FPMulRoundedUp rep x y
  fpDiv rep x y = app $ R.FPDiv rep x y
  fpLt rep x y = app $ R.FPLt rep x y
  fpEq rep x y = app $ R.FPEq rep x y
  fpCvt src tgt x = app $ R.FPCvt src x tgt
  fpCvtRoundsUp src tgt x = app $ R.FPCvtRoundsUp src x tgt
  fpFromBV tgt x = app $ R.FPFromBV x tgt
  truncFPToSignedBV tgt src x = app $ R.TruncFPToSignedBV src x tgt

-- ??? Why do the 'App' constructors take a 'NatRepr' argument? It can
-- always be reconstructed by the user using 'bv_width' after
-- unpacking, no?

-- ??? Why do 'Trunc' and 'bvTrunc' have slightly different constraints?
-- 'Trunc   :: (1 <= n, n+1 <= m) => ...'
-- 'bvTrunc :: (1 <= n, n   <= m) => ...'
--
-- Answer: because 'Trunc' is only used for *strict* truncations. The
-- 'testStrictLeq' function in
-- reopt.git/deps/parameterized-utils/src/Data/Parameterized/NatRepr.hs
-- is used to turn a proof of 'm <= n' into a proof of 'm < n \/ m =
-- n' and 'Trunc' is only used in cases where 'm < n', i.e. 'm+1 <=
-- n'.

-- ??? Why does 'bvTrunc' take a 'NatRepr' argument?
--
-- Answer: because it specifies the return type. Same with 'sext' and
-- 'uext'.

-- ??? Why does 'Trunc' take it's 'NatRepr' argument second? (Nearly?)
-- all the other 'NatRepr' args come first in 'App' constructors.

-- TODO: rename for consistency:
--
-- - complement -> bvComplement
-- - Trunc -> BVTrunc

------------------------------------------------------------------------
-- Statements.

type MLocation = S.Location (Expr (BVType 64))

data NamedStmt where
  MakeUndefined :: TypeRepr tp -> NamedStmt
  Get :: MLocation tp -> NamedStmt
  BVDiv :: (1 <= n)
        => Expr (BVType (n+n))
        -> Expr (BVType n)
        -> NamedStmt
  BVSignedDiv :: (1 <= n)
              => Expr (BVType (n+n))
              -> Expr (BVType n)
              -> NamedStmt
  MemCmp :: NatRepr n
         -> Expr (BVType 64)
         -> Expr BoolType
         -> Expr (BVType 64)
         -> Expr (BVType 64)
         -> NamedStmt

-- | Potentially side-effecting operations, corresponding the to the
-- 'S.Semantics' class.
data Stmt where
  -- | Bind the results of a statement to names.
  --
  -- Some statements, e.g. 'bvDiv', return multiple results, so we
  -- bind a list of 'Name's here.
  NamedStmt :: [Name] -> NamedStmt -> Stmt

  -- The remaining constructors correspond to the 'S.Semantics
  -- operations'.
  (:=) :: MLocation tp -> Expr tp -> Stmt
  Ifte_ :: Expr BoolType -> [Stmt] -> [Stmt] -> Stmt
  MemMove :: Int
          -> Expr (BVType 64)
          -> Expr (BVType 64)
          -> Expr (BVType 64)
          -> Bool
          -> Stmt
  MemSet :: Expr (BVType 64) -> Expr (BVType n) -> Expr (BVType 64) -> Stmt
  Syscall :: Stmt
  Exception :: Expr BoolType
            -> Expr BoolType
            -> S.ExceptionClass
            -> Stmt
  X87Push :: Expr (S.FloatType X86_80Float) -> Stmt
  X87Pop  :: Stmt

------------------------------------------------------------------------
-- Semantics monad instance.

-- | An 'S.Semantics' monad.
--
-- We collect effects in a 'Writer' and use 'State' to generate fresh
-- names.
newtype Semantics a =
  Semantics { runSemantics :: WriterT [Stmt] (State Integer) a }
  deriving (Functor, Monad, MonadState Integer, MonadWriter [Stmt])

-- | Execute a 'Semantics' computation, returning its effects.
execSemantics :: Semantics a -> [Stmt]
execSemantics = flip evalState 0 . execWriterT . runSemantics

type instance S.Value Semantics = Expr

#if !MIN_VERSION_base(4,8,0)
instance Applicative Semantics where
  pure = return
  (<*>) = ap
#endif

-- | Generate a fresh variable with basename 'basename'.
fresh :: MonadState Integer m => String -> m String
fresh basename = do
  x <- get
  put (x + 1)
  return $ basename ++ show x


-- FIXME: Move
addIsLeqLeft1' :: forall f g n m. LeqProof (n + n) m ->
                  f (BVType n) -> g m
                  -> LeqProof n m
addIsLeqLeft1' prf _v _v' = addIsLeqLeft1 prf

-- | Interpret 'S.Semantics' operations into 'Stmt's.
--
-- Operations that return 'Value's return fresh variables; we track
-- the relation between variables and the 'Stmt's they bind to using
-- 'NamedStmt's.
instance S.Semantics Semantics where
  make_undefined t = do
    name <- fresh "undef"
    tell [NamedStmt [name] (MakeUndefined t)]
    return $ VarExpr (Variable t name)

  get l = do
    name <- fresh "get"
    tell [NamedStmt [name] (Get l)]
    return $ VarExpr (Variable (S.loc_type l) name)

  -- sjw: This is a huge hack, but then again, so is the fact that it
  -- happens at all.  According to the ISA, assigning a 32 bit value
  -- to a 64 bit register performs a zero extension so the upper 32
  -- bits are zero.  This may not be the best place for this, but I
  -- can't think of a nicer one ...
  (S.LowerHalf loc@(S.Register (N.GPReg _))) .= v =
    -- FIXME: doing this the obvious way breaks GHC
    --     case addIsLeqLeft1' LeqProof v S.n64 of ...
    --
    -- ghc: panic! (the 'impossible' happened)
    --     (GHC version 7.8.4 for x86_64-apple-darwin):
    --   	tcIfaceCoAxiomRule Sub0R
    --
    case testLeq (S.bv_width v) S.n64 of
     Just LeqProof -> tell [loc := S.uext knownNat v]
     Nothing -> error "impossible"

  l .= v = tell [l := v]

  ifte_ c trueBranch falseBranch = do
    trueStmts <- collectAndForget trueBranch
    falseStmts <- collectAndForget falseBranch
    tell [Ifte_ c trueStmts falseStmts]
    where
      -- | Run a subcomputation and collect and return the writes.
      --
      -- In the enclosing computation, the state changes persist and
      -- the writes are forgotten.
      collectAndForget :: MonadWriter w m => m a -> m w
      collectAndForget = liftM snd . censor (const mempty) . listen
      -- More obvious / less abstract version:
      {-
      collectAndForget :: Semantics a -> Semantics [Stmt]
      collectAndForget = Semantics . lift . execWriterT . runSemantics
      -}

  memmove i v1 v2 v3 b = tell [MemMove i v1 v2 v3 b]

  memset v1 v2 v3 = tell [MemSet v1 v2 v3]

  memcmp r v1 v2 v3 v4 = do
    name <- fresh "memcmp"
    tell [NamedStmt [name] (MemCmp r v1 v2 v3 v4)]
<<<<<<< HEAD
    -- return $ VarExpr S.knownType name
=======
    return $ VarExpr (Variable S.knownType name)
>>>>>>> 5ce3982b

  syscall = tell [Syscall]

  bvDiv v1 v2 = do
    nameQuot <- fresh "divQuot"
    nameRem <- fresh "divRem"
    tell [NamedStmt [nameQuot, nameRem] (BVDiv v1 v2)]
    return (VarExpr (Variable r nameQuot), VarExpr (Variable r nameRem))
    where
      r = exprType v2

  bvSignedDiv v1 v2 = do
    nameQuot <- fresh "sdivQuot"
    nameRem <- fresh "sdivRem"
    tell [NamedStmt [nameQuot, nameRem] (BVSignedDiv v1 v2)]
    return (VarExpr (Variable r nameQuot), VarExpr (Variable r nameRem))
    where
      r = exprType v2

  exception v1 v2 c = tell [Exception v1 v2 c]

  x87Push v = tell [X87Push v]

  x87Pop = tell [X87Pop]

------------------------------------------------------------------------
-- Pretty printing.

ppExpr :: Expr a -> Doc
ppExpr e = case e of
  LitExpr n i -> parens $ R.ppLit n i
  AppExpr app -> R.ppApp ppExpr app
  TruncExpr n e -> R.sexpr "trunc" [ ppExpr e, R.ppNat n ]
  SExtExpr n e -> R.sexpr "sext" [ ppExpr e, R.ppNat n ]
  VarExpr (Variable _ x) -> text x

-- | Pretty print 'S.Location'.
--
-- Going back to pretty names for subregisters is pretty ad hoc;
-- see table at http://stackoverflow.com/a/1753627/470844. E.g.,
-- instead of @%ah@, we produce @(upper_half (lower_half (lower_half %rax)))@.
ppLocation :: (addr -> Doc) -> S.Location addr tp -> Doc
ppLocation ppAddr l = case l of
  S.MemoryAddr addr _ -> ppAddr addr
  S.Register r -> text $ "%" ++ show r
  S.TruncLoc _ _ -> ppSubregister l
  S.LowerHalf _ -> ppSubregister l
  S.UpperHalf _ -> ppSubregister l
  S.X87StackRegister i -> text $ "x87_stack@" ++ show i
  where
    -- | Print subregister as Python-style slice @<reg>[<low>:<high>]@.
    --
    -- The low bit is inclusive and the high bit is exclusive, but I
    -- can't bring myself to generate @<reg>[<low>:<high>)@ :)
    ppSubregister :: S.Location addr tp -> Doc
    ppSubregister l =
      r <> text ("[" ++ show low ++ ":" ++ show high ++ "]")
      where
        (r, low, high) = go l

    -- | Return pretty-printed register and subrange bounds.
    go :: S.Location addr tp -> (Doc, Integer, Integer)
    go (S.TruncLoc l n) = truncLoc n $ go l
    go (S.LowerHalf l) = lowerHalf $ go l
    go (S.UpperHalf l) = upperHalf $ go l
    go (S.Register r) = (text $ "%" ++ show r, 0, natValue $ N.registerWidth r)
    go _ = error "ppLocation.go: unexpected constructor"

    -- Transformations on subranges.
    truncLoc :: NatRepr n -> (Doc, Integer, Integer) -> (Doc, Integer, Integer)
    truncLoc n (r, low, _high) = (r, low, low + natValue n)
    lowerHalf, upperHalf :: (Doc, Integer, Integer) -> (Doc, Integer, Integer)
    lowerHalf (r, low, high) = (r, low, (low + high) `div` 2)
    upperHalf (r, low, high) = (r, (low + high) `div` 2, high)

ppMLocation :: MLocation tp -> Doc
ppMLocation = ppLocation ppExpr

ppNamedStmt :: NamedStmt -> Doc
ppNamedStmt s = case s of
  MakeUndefined _ -> text "make_undefined"
  Get l -> R.sexpr "get" [ ppMLocation l ]
  BVDiv v1 v2 -> R.sexpr "bv_div" [ ppExpr v1, ppExpr v2 ]
  BVSignedDiv v1 v2 -> R.sexpr "bv_signed_div" [ ppExpr v1, ppExpr v2 ]
  MemCmp n v1 v2 v3 v4 ->
    R.sexpr "memcmp" [ R.ppNat n, ppExpr v1, ppExpr v2, ppExpr v3, ppExpr v4 ]

ppStmts :: [Stmt] -> Doc
ppStmts = vsep . map ppStmt

ppStmt :: Stmt -> Doc
ppStmt s = case s of
  NamedStmt names s' ->
    text "let" <+> tupled (map text names) <+> text "=" <+> ppNamedStmt s'
  l := e -> ppMLocation l <+> text ":=" <+> ppExpr e
  Ifte_ v t f -> vsep
    [ text "if" <+> ppExpr v
    , text "then"
    ,   indent 2 (ppStmts t)
    , text "else"
    ,   indent 2 (ppStmts f)
    ]
  MemMove i v1 v2 v3 b -> R.sexpr "memmove" [ pretty i, ppExpr v1, ppExpr v2, ppExpr v3, pretty b ]
  MemSet v1 v2 v3 -> R.sexpr "memset" [ ppExpr v1, ppExpr v2, ppExpr v3 ]
  Syscall -> text "syscall"
  Exception v1 v2 e -> R.sexpr "exception" [ ppExpr v1, ppExpr v2, text $ show e ]
  X87Push v -> R.sexpr "x87_push" [ ppExpr v ]
  X87Pop -> text "x87_pop"

instance Pretty Stmt where
  pretty = ppStmt

------------------------------------------------------------------------
-- Expression evaluation

type Env = MapF Variable CS.Value

evalExpr :: (MonadReader Env m, Applicative m) => Expr tp -> m (CS.Value tp)
evalExpr (LitExpr nr i) = return $ CS.Literal bVec
  where
    bVec = CS.bitVector nr (BV.bitVec bitWidth i)
    bitWidth = fromInteger (natValue nr)

evalExpr (TruncExpr nr e) = do
  c <- evalExpr e
  let bitWidth :: Int
      bitWidth = fromInteger (natValue nr)
  return $ CS.liftValue (BV.least bitWidth) nr c

evalExpr (SExtExpr nr e) = do
  c <- evalExpr e
  let -- Desired length.
      bitWidth :: Int
      bitWidth = fromInteger (natValue nr)
      -- Grow the BV by the difference to desired length.
      sExtGrow :: BV.BV -> BV.BV
      sExtGrow bv = let currentBitWidth = BV.width bv
                        diff = bitWidth - currentBitWidth
                    in BV.signExtend diff bv
  return $ CS.liftValue sExtGrow nr c

evalExpr (VarExpr var) = do
  maybeVal <- asks (MapF.lookup var)
  let msg = "Bug: unbound variable in expr"
  maybe (error msg) return maybeVal

evalExpr (AppExpr a) = do
  a' <- R.traverseApp evalExpr a
  return $ case a' of
    R.BVAdd   nr c1 c2 -> CS.liftValue2 (+)    nr             c1 c2
    R.ConcatV nr c1 c2 -> CS.liftValue2 (BV.#) (addNat nr nr) c1 c2

------------------------------------------------------------------------
-- Statement evaluation

-- | A version of 'evalExpr' for use in the state monad of 'evalStmt'.
evalExpr' :: (Applicative m, MonadState Env m) => Expr tp -> m (CS.Value tp)
evalExpr' e = runReader (evalExpr e) <$> get

evalStmt :: (Applicative m, CS.MonadMachineState m, MonadState Env m) => Stmt -> m ()
evalStmt (NamedStmt names ns) = undefined
evalStmt (l := e) = do
  ve <- evalExpr' e
  case l of
    S.MemoryAddr addr (BVTypeRepr nr) -> do
      vaddr <- evalExpr' addr
      case vaddr of
        -- Alternatively, we could mark all known memory values
        -- ('dumpMem8') as 'Undefined' here. It would be more accurate
        -- to mark *all* of memory as undefined.
        CS.Undefined _ -> error "evalStmt: undefined address in (:=)!"
        CS.Literal bvaddr -> CS.setMem (CS.Address nr bvaddr) ve
    S.Register rn -> CS.setReg rn ve
    S.X87StackRegister i -> CS.setReg (N.X87FPUReg i) ve
    _ -> undefined -- subregisters
evalStmt (Ifte_ s1 s2 s3) = undefined
evalStmt (MemMove s1 s2 s3 s4 s5) = undefined
evalStmt (MemSet s1 s2 s3) = undefined
evalStmt Syscall = undefined
evalStmt (Exception s1 s2 s3) = undefined
evalStmt (X87Push s) = undefined
evalStmt X87Pop = undefined
<|MERGE_RESOLUTION|>--- conflicted
+++ resolved
@@ -388,11 +388,7 @@
   memcmp r v1 v2 v3 v4 = do
     name <- fresh "memcmp"
     tell [NamedStmt [name] (MemCmp r v1 v2 v3 v4)]
-<<<<<<< HEAD
-    -- return $ VarExpr S.knownType name
-=======
-    return $ VarExpr (Variable S.knownType name)
->>>>>>> 5ce3982b
+    -- return $ VarExpr (Variable S.knownType name)
 
   syscall = tell [Syscall]
 
