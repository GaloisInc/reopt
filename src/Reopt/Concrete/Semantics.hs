--- conflicted
+++ resolved
@@ -690,7 +690,6 @@
     S.Register rn -> CS.setReg rn ve
     S.X87StackRegister i -> CS.setReg (N.X87FPUReg i) ve
     _ -> undefined -- subregisters
-<<<<<<< HEAD
 evalStmt (Ifte_ c t f) = do
   vc <- evalExpr' c
   case vc of
@@ -705,7 +704,7 @@
       then mapM_ evalStmt t
       else mapM_ evalStmt f
       put env0
-evalStmt (MemMove s1 s2 s3 s4 s5) = undefined
+evalStmt (MemCopy s1 s2 s3 s4 s5) = undefined
 evalStmt (MemSet n v a) = do
   vn <- evalExpr' n
   vv <- evalExpr' v
@@ -713,11 +712,6 @@
   let addrs = addressSequence va (CS.width vv) vn
   forM_ addrs $ \addr -> do
     CS.setMem addr vv
-=======
-evalStmt (Ifte_ s1 s2 s3) = undefined
-evalStmt (MemCopy s1 s2 s3 s4 s5) = undefined
-evalStmt (MemSet s1 s2 s3) = undefined
->>>>>>> 7fdf3356
 evalStmt Syscall = undefined
 evalStmt (Exception s1 s2 s3) = undefined
 evalStmt (X87Push s) = do
