--- conflicted
+++ resolved
@@ -74,7 +74,6 @@
   ghc-options: -Wall -fcontext-stack=50000
   ghc-prof-options: -O2 -fprof-auto-top
 
-<<<<<<< HEAD
 executable reopt_test
   build-depends:
     base >= 4,
@@ -100,7 +99,7 @@
 
   ghc-options: -Wall -fcontext-stack=50000
   ghc-prof-options: -O2 -fprof-auto-top
-=======
+
 executable ConcreteDumpInstr
   build-depends:
     base >= 4,
@@ -112,5 +111,4 @@
     reopt
 
   hs-source-dirs: utils
-  main-is: ConcreteDumpInstr.hs
->>>>>>> 2c51471b
+  main-is: ConcreteDumpInstr.hs